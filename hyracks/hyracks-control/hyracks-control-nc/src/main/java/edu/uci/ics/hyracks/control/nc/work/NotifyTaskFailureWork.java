/*
 * Copyright 2009-2010 by The Regents of the University of California
 * Licensed under the Apache License, Version 2.0 (the "License");
 * you may not use this file except in compliance with the License.
 * you may obtain a copy of the License from
 * 
 *     http://www.apache.org/licenses/LICENSE-2.0
 * 
 * Unless required by applicable law or agreed to in writing, software
 * distributed under the License is distributed on an "AS IS" BASIS,
 * WITHOUT WARRANTIES OR CONDITIONS OF ANY KIND, either express or implied.
 * See the License for the specific language governing permissions and
 * limitations under the License.
 */
package edu.uci.ics.hyracks.control.nc.work;

import java.util.List;

<<<<<<< HEAD
=======
import edu.uci.ics.hyracks.api.dataset.IDatasetPartitionManager;
import edu.uci.ics.hyracks.api.job.JobId;
>>>>>>> fc3f5043
import edu.uci.ics.hyracks.control.common.work.AbstractWork;
import edu.uci.ics.hyracks.control.nc.NodeControllerService;
import edu.uci.ics.hyracks.control.nc.Task;

public class NotifyTaskFailureWork extends AbstractWork {
    private final NodeControllerService ncs;
    private final Task task;
<<<<<<< HEAD
    private final String details;
    private final List<Throwable> caughtExceptions;

    public NotifyTaskFailureWork(NodeControllerService ncs, Task task, String details, List<Throwable> caughtExceptions) {
        this.ncs = ncs;
        this.task = task;
        this.details = details;
        this.caughtExceptions = caughtExceptions;
=======
    private final List<Exception> exceptions;

    public NotifyTaskFailureWork(NodeControllerService ncs, Task task, List<Exception> exceptions) {
        this.ncs = ncs;
        this.task = task;
        this.exceptions = exceptions;
>>>>>>> fc3f5043
    }

    @Override
    public void run() {
        try {
<<<<<<< HEAD
            ncs.getClusterController().notifyTaskFailure(task.getJobletContext().getJobId(), task.getTaskAttemptId(),
                    ncs.getId(), details, caughtExceptions);
=======
            JobId jobId = task.getJobletContext().getJobId();
            IDatasetPartitionManager dpm = ncs.getDatasetPartitionManager();
            if (dpm != null) {
                dpm.abortReader(jobId);
            }
            ncs.getClusterController().notifyTaskFailure(jobId, task.getTaskAttemptId(), ncs.getId(), exceptions);
>>>>>>> fc3f5043
        } catch (Exception e) {
            e.printStackTrace();
        }
        task.getJoblet().removeTask(task);
    }
}<|MERGE_RESOLUTION|>--- conflicted
+++ resolved
@@ -16,11 +16,8 @@
 
 import java.util.List;
 
-<<<<<<< HEAD
-=======
 import edu.uci.ics.hyracks.api.dataset.IDatasetPartitionManager;
 import edu.uci.ics.hyracks.api.job.JobId;
->>>>>>> fc3f5043
 import edu.uci.ics.hyracks.control.common.work.AbstractWork;
 import edu.uci.ics.hyracks.control.nc.NodeControllerService;
 import edu.uci.ics.hyracks.control.nc.Task;
@@ -28,39 +25,24 @@
 public class NotifyTaskFailureWork extends AbstractWork {
     private final NodeControllerService ncs;
     private final Task task;
-<<<<<<< HEAD
-    private final String details;
-    private final List<Throwable> caughtExceptions;
 
-    public NotifyTaskFailureWork(NodeControllerService ncs, Task task, String details, List<Throwable> caughtExceptions) {
-        this.ncs = ncs;
-        this.task = task;
-        this.details = details;
-        this.caughtExceptions = caughtExceptions;
-=======
     private final List<Exception> exceptions;
 
     public NotifyTaskFailureWork(NodeControllerService ncs, Task task, List<Exception> exceptions) {
         this.ncs = ncs;
         this.task = task;
         this.exceptions = exceptions;
->>>>>>> fc3f5043
     }
 
     @Override
     public void run() {
         try {
-<<<<<<< HEAD
-            ncs.getClusterController().notifyTaskFailure(task.getJobletContext().getJobId(), task.getTaskAttemptId(),
-                    ncs.getId(), details, caughtExceptions);
-=======
             JobId jobId = task.getJobletContext().getJobId();
             IDatasetPartitionManager dpm = ncs.getDatasetPartitionManager();
             if (dpm != null) {
                 dpm.abortReader(jobId);
             }
             ncs.getClusterController().notifyTaskFailure(jobId, task.getTaskAttemptId(), ncs.getId(), exceptions);
->>>>>>> fc3f5043
         } catch (Exception e) {
             e.printStackTrace();
         }
