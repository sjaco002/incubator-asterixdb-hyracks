--- conflicted
+++ resolved
@@ -81,9 +81,9 @@
 import edu.uci.ics.hyracks.control.nc.work.BuildJobProfilesWork;
 import edu.uci.ics.hyracks.control.nc.work.CleanupJobletWork;
 import edu.uci.ics.hyracks.control.nc.work.DeployBinaryWork;
-import edu.uci.ics.hyracks.control.nc.work.StateDumpWork;
 import edu.uci.ics.hyracks.control.nc.work.ReportPartitionAvailabilityWork;
 import edu.uci.ics.hyracks.control.nc.work.StartTasksWork;
+import edu.uci.ics.hyracks.control.nc.work.StateDumpWork;
 import edu.uci.ics.hyracks.control.nc.work.UnDeployBinaryWork;
 import edu.uci.ics.hyracks.ipc.api.IIPCHandle;
 import edu.uci.ics.hyracks.ipc.api.IIPCI;
@@ -153,7 +153,7 @@
     private final MemoryManager memoryManager;
 
     private boolean shuttedDown = false;
-    
+
     private IIOCounter ioCounter;
 
     public NodeControllerService(NCConfig ncConfig) throws Exception {
@@ -183,12 +183,8 @@
         osMXBean = ManagementFactory.getOperatingSystemMXBean();
         registrationPending = true;
         getNodeControllerInfosAcceptor = new MutableObject<FutureValue<Map<String, NodeControllerInfo>>>();
-<<<<<<< HEAD
-        memoryManager = new MemoryManager(Long.MAX_VALUE);
-=======
         memoryManager = new MemoryManager((long) (memoryMXBean.getHeapMemoryUsage().getMax() * MEMORY_FUDGE_FACTOR));
         ioCounter = new IOCounterFactory().getIOCounter();
->>>>>>> fbf80a9f
     }
 
     public IHyracksRootContext getRootContext() {
@@ -451,7 +447,7 @@
 
             hbData.diskReads = ioCounter.getReads();
             hbData.diskWrites = ioCounter.getWrites();
-            
+
             try {
                 cc.nodeHeartbeat(id, hbData);
             } catch (Exception e) {
