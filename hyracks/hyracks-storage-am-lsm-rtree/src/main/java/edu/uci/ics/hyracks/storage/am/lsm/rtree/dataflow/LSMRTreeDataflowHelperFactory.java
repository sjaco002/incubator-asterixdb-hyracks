/*
 * Copyright 2009-2013 by The Regents of the University of California
 * Licensed under the Apache License, Version 2.0 (the "License");
 * you may not use this file except in compliance with the License.
 * you may obtain a copy of the License from
 * 
 *     http://www.apache.org/licenses/LICENSE-2.0
 * 
 * Unless required by applicable law or agreed to in writing, software
 * distributed under the License is distributed on an "AS IS" BASIS,
 * WITHOUT WARRANTIES OR CONDITIONS OF ANY KIND, either express or implied.
 * See the License for the specific language governing permissions and
 * limitations under the License.
 */

package edu.uci.ics.hyracks.storage.am.lsm.rtree.dataflow;

import java.util.Map;

import edu.uci.ics.hyracks.api.context.IHyracksTaskContext;
import edu.uci.ics.hyracks.api.dataflow.value.IBinaryComparatorFactory;
import edu.uci.ics.hyracks.api.dataflow.value.ILinearizeComparatorFactory;
import edu.uci.ics.hyracks.storage.am.common.api.IPrimitiveValueProviderFactory;
import edu.uci.ics.hyracks.storage.am.common.dataflow.IIndexOperatorDescriptor;
import edu.uci.ics.hyracks.storage.am.common.dataflow.IndexDataflowHelper;
import edu.uci.ics.hyracks.storage.am.lsm.common.api.ILSMIOOperationCallbackFactory;
import edu.uci.ics.hyracks.storage.am.lsm.common.api.ILSMIOOperationSchedulerProvider;
import edu.uci.ics.hyracks.storage.am.lsm.common.api.ILSMMergePolicyFactory;
import edu.uci.ics.hyracks.storage.am.lsm.common.api.ILSMOperationTrackerProvider;
import edu.uci.ics.hyracks.storage.am.lsm.common.api.IVirtualBufferCacheProvider;
import edu.uci.ics.hyracks.storage.am.lsm.common.dataflow.AbstractLSMIndexDataflowHelperFactory;
import edu.uci.ics.hyracks.storage.am.rtree.frames.RTreePolicyType;

public class LSMRTreeDataflowHelperFactory extends AbstractLSMIndexDataflowHelperFactory {

    private static final long serialVersionUID = 1L;

    private final IBinaryComparatorFactory[] btreeComparatorFactories;
    private final IPrimitiveValueProviderFactory[] valueProviderFactories;
    private final RTreePolicyType rtreePolicyType;
    private final ILinearizeComparatorFactory linearizeCmpFactory;

    public LSMRTreeDataflowHelperFactory(IPrimitiveValueProviderFactory[] valueProviderFactories,
            RTreePolicyType rtreePolicyType, IBinaryComparatorFactory[] btreeComparatorFactories,
<<<<<<< HEAD
            IVirtualBufferCacheProvider virtualBufferCacheProvider, ILSMMergePolicyFactory mergePolicyFactory,
            Map<String, String> mergePolicyProperties, ILSMOperationTrackerProvider opTrackerFactory,
            ILSMIOOperationSchedulerProvider ioSchedulerProvider, ILSMIOOperationCallbackProvider ioOpCallbackProvider,
            ILinearizeComparatorFactory linearizeCmpFactory, double bloomFilterFalsePositiveRate) {
        super(virtualBufferCacheProvider, mergePolicyFactory, mergePolicyProperties, opTrackerFactory,
                ioSchedulerProvider, ioOpCallbackProvider, bloomFilterFalsePositiveRate);
=======
            IVirtualBufferCacheProvider virtualBufferCacheProvider, ILSMMergePolicyProvider mergePolicyProvider,
            ILSMOperationTrackerProvider opTrackerFactory, ILSMIOOperationSchedulerProvider ioSchedulerProvider,
            ILSMIOOperationCallbackFactory ioOpCallbackFactory, ILinearizeComparatorFactory linearizeCmpFactory,
            double bloomFilterFalsePositiveRate) {
        super(virtualBufferCacheProvider, mergePolicyProvider, opTrackerFactory, ioSchedulerProvider,
                ioOpCallbackFactory, bloomFilterFalsePositiveRate);
>>>>>>> 4abf8666
        this.btreeComparatorFactories = btreeComparatorFactories;
        this.valueProviderFactories = valueProviderFactories;
        this.rtreePolicyType = rtreePolicyType;
        this.linearizeCmpFactory = linearizeCmpFactory;
    }

    @Override
    public IndexDataflowHelper createIndexDataflowHelper(IIndexOperatorDescriptor opDesc, IHyracksTaskContext ctx,
            int partition) {
        return new LSMRTreeDataflowHelper(opDesc, ctx, partition,
                virtualBufferCacheProvider.getVirtualBufferCaches(ctx), bloomFilterFalsePositiveRate,
                btreeComparatorFactories, valueProviderFactories, rtreePolicyType,
<<<<<<< HEAD
                mergePolicyFactory.createMergePolicy(mergePolicyProperties), opTrackerFactory,
                ioSchedulerProvider.getIOScheduler(ctx), ioOpCallbackProvider, linearizeCmpFactory);
=======
                mergePolicyProvider.getMergePolicy(ctx), opTrackerFactory, ioSchedulerProvider.getIOScheduler(ctx),
                ioOpCallbackFactory, linearizeCmpFactory);
>>>>>>> 4abf8666
    }
}<|MERGE_RESOLUTION|>--- conflicted
+++ resolved
@@ -42,21 +42,12 @@
 
     public LSMRTreeDataflowHelperFactory(IPrimitiveValueProviderFactory[] valueProviderFactories,
             RTreePolicyType rtreePolicyType, IBinaryComparatorFactory[] btreeComparatorFactories,
-<<<<<<< HEAD
             IVirtualBufferCacheProvider virtualBufferCacheProvider, ILSMMergePolicyFactory mergePolicyFactory,
             Map<String, String> mergePolicyProperties, ILSMOperationTrackerProvider opTrackerFactory,
-            ILSMIOOperationSchedulerProvider ioSchedulerProvider, ILSMIOOperationCallbackProvider ioOpCallbackProvider,
+            ILSMIOOperationSchedulerProvider ioSchedulerProvider, ILSMIOOperationCallbackFactory ioOpCallbackFactory,
             ILinearizeComparatorFactory linearizeCmpFactory, double bloomFilterFalsePositiveRate) {
         super(virtualBufferCacheProvider, mergePolicyFactory, mergePolicyProperties, opTrackerFactory,
-                ioSchedulerProvider, ioOpCallbackProvider, bloomFilterFalsePositiveRate);
-=======
-            IVirtualBufferCacheProvider virtualBufferCacheProvider, ILSMMergePolicyProvider mergePolicyProvider,
-            ILSMOperationTrackerProvider opTrackerFactory, ILSMIOOperationSchedulerProvider ioSchedulerProvider,
-            ILSMIOOperationCallbackFactory ioOpCallbackFactory, ILinearizeComparatorFactory linearizeCmpFactory,
-            double bloomFilterFalsePositiveRate) {
-        super(virtualBufferCacheProvider, mergePolicyProvider, opTrackerFactory, ioSchedulerProvider,
-                ioOpCallbackFactory, bloomFilterFalsePositiveRate);
->>>>>>> 4abf8666
+                ioSchedulerProvider, ioOpCallbackFactory, bloomFilterFalsePositiveRate);
         this.btreeComparatorFactories = btreeComparatorFactories;
         this.valueProviderFactories = valueProviderFactories;
         this.rtreePolicyType = rtreePolicyType;
@@ -69,12 +60,7 @@
         return new LSMRTreeDataflowHelper(opDesc, ctx, partition,
                 virtualBufferCacheProvider.getVirtualBufferCaches(ctx), bloomFilterFalsePositiveRate,
                 btreeComparatorFactories, valueProviderFactories, rtreePolicyType,
-<<<<<<< HEAD
                 mergePolicyFactory.createMergePolicy(mergePolicyProperties), opTrackerFactory,
-                ioSchedulerProvider.getIOScheduler(ctx), ioOpCallbackProvider, linearizeCmpFactory);
-=======
-                mergePolicyProvider.getMergePolicy(ctx), opTrackerFactory, ioSchedulerProvider.getIOScheduler(ctx),
-                ioOpCallbackFactory, linearizeCmpFactory);
->>>>>>> 4abf8666
+                ioSchedulerProvider.getIOScheduler(ctx), ioOpCallbackFactory, linearizeCmpFactory);
     }
 }