--- conflicted
+++ resolved
@@ -38,40 +38,19 @@
     private final IBinaryComparatorFactory[] btreeComparatorFactories;
     private final IPrimitiveValueProviderFactory[] valueProviderFactories;
     private final RTreePolicyType rtreePolicyType;
-<<<<<<< HEAD
-=======
-    private final ILSMMergePolicyProvider mergePolicyProvider;
-    private final ILSMOperationTrackerProvider opTrackerProvider;
-    private final ILSMIOOperationSchedulerProvider ioSchedulerProvider;
-    private final ILSMIOOperationCallbackFactory ioOpCallbackFactory;
->>>>>>> 4abf8666
     private final ILinearizeComparatorFactory linearizeCmpFactory;
 
     public LSMRTreeWithAntiMatterTuplesDataflowHelperFactory(IPrimitiveValueProviderFactory[] valueProviderFactories,
             RTreePolicyType rtreePolicyType, IBinaryComparatorFactory[] btreeComparatorFactories,
-<<<<<<< HEAD
             IVirtualBufferCacheProvider virtualBufferCacheProvider, ILSMMergePolicyFactory mergePolicyFactory,
             Map<String, String> mergePolicyProperties, ILSMOperationTrackerProvider opTrackerFactory,
-            ILSMIOOperationSchedulerProvider ioSchedulerProvider, ILSMIOOperationCallbackProvider ioOpCallbackProvider,
+            ILSMIOOperationSchedulerProvider ioSchedulerProvider, ILSMIOOperationCallbackFactory ioOpCallbackFactory,
             ILinearizeComparatorFactory linearizeCmpFactory) {
         super(virtualBufferCacheProvider, mergePolicyFactory, mergePolicyProperties, null, ioSchedulerProvider,
-                ioOpCallbackProvider, 1.0);
+                ioOpCallbackFactory, 1.0);
         this.btreeComparatorFactories = btreeComparatorFactories;
         this.valueProviderFactories = valueProviderFactories;
         this.rtreePolicyType = rtreePolicyType;
-=======
-            IVirtualBufferCacheProvider virtualBufferCacheProvider, ILSMMergePolicyProvider mergePolicyProvider,
-            ILSMOperationTrackerProvider opTrackerProvider, ILSMIOOperationSchedulerProvider ioSchedulerProvider,
-            ILSMIOOperationCallbackFactory ioOpCallbackFactory, ILinearizeComparatorFactory linearizeCmpFactory) {
-        this.virtualBufferCacheProvider = virtualBufferCacheProvider;
-        this.btreeComparatorFactories = btreeComparatorFactories;
-        this.valueProviderFactories = valueProviderFactories;
-        this.rtreePolicyType = rtreePolicyType;
-        this.mergePolicyProvider = mergePolicyProvider;
-        this.ioSchedulerProvider = ioSchedulerProvider;
-        this.opTrackerProvider = opTrackerProvider;
-        this.ioOpCallbackFactory = ioOpCallbackFactory;
->>>>>>> 4abf8666
         this.linearizeCmpFactory = linearizeCmpFactory;
     }
 
@@ -80,12 +59,7 @@
             int partition) {
         return new LSMRTreeWithAntiMatterTuplesDataflowHelper(opDesc, ctx, partition,
                 virtualBufferCacheProvider.getVirtualBufferCaches(ctx), btreeComparatorFactories,
-<<<<<<< HEAD
                 valueProviderFactories, rtreePolicyType, mergePolicyFactory.createMergePolicy(mergePolicyProperties),
-                opTrackerFactory, ioSchedulerProvider.getIOScheduler(ctx), ioOpCallbackProvider, linearizeCmpFactory);
-=======
-                valueProviderFactories, rtreePolicyType, mergePolicyProvider.getMergePolicy(ctx), opTrackerProvider,
-                ioSchedulerProvider.getIOScheduler(ctx), ioOpCallbackFactory, linearizeCmpFactory);
->>>>>>> 4abf8666
+                opTrackerFactory, ioSchedulerProvider.getIOScheduler(ctx), ioOpCallbackFactory, linearizeCmpFactory);
     }
 }