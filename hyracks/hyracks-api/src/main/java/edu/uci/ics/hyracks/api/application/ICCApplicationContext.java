--- conflicted
+++ resolved
@@ -58,9 +58,5 @@
      * @return The Cluster Controller Context.
      */
     public ICCContext getCCContext();
-<<<<<<< HEAD
-   
-=======
 
->>>>>>> f4e87432
 }