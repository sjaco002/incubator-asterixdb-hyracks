/*
 * Copyright 2009-2013 by The Regents of the University of California
 * Licensed under the Apache License, Version 2.0 (the "License");
 * you may not use this file except in compliance with the License.
 * you may obtain a copy of the License from
 * 
 *     http://www.apache.org/licenses/LICENSE-2.0
 * 
 * Unless required by applicable law or agreed to in writing, software
 * distributed under the License is distributed on an "AS IS" BASIS,
 * WITHOUT WARRANTIES OR CONDITIONS OF ANY KIND, either express or implied.
 * See the License for the specific language governing permissions and
 * limitations under the License.
 */

package edu.uci.ics.hyracks.storage.am.lsm.invertedindex.ondisk;

import java.io.DataOutput;
import java.io.IOException;
import java.nio.ByteBuffer;

import edu.uci.ics.hyracks.api.context.IHyracksCommonContext;
import edu.uci.ics.hyracks.api.dataflow.value.IBinaryComparatorFactory;
import edu.uci.ics.hyracks.api.dataflow.value.ITypeTraits;
import edu.uci.ics.hyracks.api.exceptions.HyracksDataException;
import edu.uci.ics.hyracks.api.io.FileReference;
import edu.uci.ics.hyracks.api.io.IIOManager;
import edu.uci.ics.hyracks.data.std.primitive.IntegerPointable;
import edu.uci.ics.hyracks.dataflow.common.comm.io.ArrayTupleBuilder;
import edu.uci.ics.hyracks.dataflow.common.comm.io.ArrayTupleReference;
import edu.uci.ics.hyracks.dataflow.common.data.accessors.ITupleReference;
import edu.uci.ics.hyracks.dataflow.common.data.marshalling.IntegerSerializerDeserializer;
import edu.uci.ics.hyracks.dataflow.common.util.TupleUtils;
import edu.uci.ics.hyracks.storage.am.btree.frames.BTreeLeafFrameType;
import edu.uci.ics.hyracks.storage.am.btree.impls.BTree;
import edu.uci.ics.hyracks.storage.am.btree.impls.RangePredicate;
import edu.uci.ics.hyracks.storage.am.btree.util.BTreeUtils;
import edu.uci.ics.hyracks.storage.am.common.api.IIndexAccessor;
import edu.uci.ics.hyracks.storage.am.common.api.IIndexBulkLoader;
import edu.uci.ics.hyracks.storage.am.common.api.IIndexCursor;
import edu.uci.ics.hyracks.storage.am.common.api.IIndexOperationContext;
import edu.uci.ics.hyracks.storage.am.common.api.IModificationOperationCallback;
import edu.uci.ics.hyracks.storage.am.common.api.ISearchOperationCallback;
import edu.uci.ics.hyracks.storage.am.common.api.ISearchPredicate;
import edu.uci.ics.hyracks.storage.am.common.api.IndexException;
import edu.uci.ics.hyracks.storage.am.common.api.TreeIndexException;
import edu.uci.ics.hyracks.storage.am.common.api.UnsortedInputException;
import edu.uci.ics.hyracks.storage.am.common.impls.NoOpOperationCallback;
import edu.uci.ics.hyracks.storage.am.common.ophelpers.MultiComparator;
import edu.uci.ics.hyracks.storage.am.common.tuples.PermutingTupleReference;
import edu.uci.ics.hyracks.storage.am.lsm.invertedindex.api.IInvertedIndex;
import edu.uci.ics.hyracks.storage.am.lsm.invertedindex.api.IInvertedIndexAccessor;
import edu.uci.ics.hyracks.storage.am.lsm.invertedindex.api.IInvertedIndexSearcher;
import edu.uci.ics.hyracks.storage.am.lsm.invertedindex.api.IInvertedListBuilder;
import edu.uci.ics.hyracks.storage.am.lsm.invertedindex.api.IInvertedListCursor;
import edu.uci.ics.hyracks.storage.am.lsm.invertedindex.exceptions.InvertedIndexException;
import edu.uci.ics.hyracks.storage.am.lsm.invertedindex.search.InvertedIndexSearchPredicate;
import edu.uci.ics.hyracks.storage.am.lsm.invertedindex.search.TOccurrenceSearcher;
import edu.uci.ics.hyracks.storage.common.buffercache.IBufferCache;
import edu.uci.ics.hyracks.storage.common.buffercache.ICachedPage;
import edu.uci.ics.hyracks.storage.common.file.BufferedFileHandle;
import edu.uci.ics.hyracks.storage.common.file.IFileMapProvider;

/**
 * An inverted index consists of two files: 1. a file storing (paginated)
 * inverted lists 2. a BTree-file mapping from tokens to inverted lists.
 * Implemented features: bulk loading and searching (based on T-Occurrence) Not
 * implemented features: updates (insert/update/delete) Limitations: a query
 * cannot exceed the size of a Hyracks frame.
 */
public class OnDiskInvertedIndex implements IInvertedIndex {
    protected final IHyracksCommonContext ctx = new DefaultHyracksCommonContext();

    // Schema of BTree tuples, set in constructor.    
    protected final int invListStartPageIdField;
    protected final int invListEndPageIdField;
    protected final int invListStartOffField;
    protected final int invListNumElementsField;

    // Type traits to be appended to the token type trait which finally form the BTree field type traits.
    protected static final ITypeTraits[] btreeValueTypeTraits = new ITypeTraits[4];
    static {
        // startPageId
        btreeValueTypeTraits[0] = IntegerPointable.TYPE_TRAITS;
        // endPageId
        btreeValueTypeTraits[1] = IntegerPointable.TYPE_TRAITS;
        // startOff
        btreeValueTypeTraits[2] = IntegerPointable.TYPE_TRAITS;
        // numElements
        btreeValueTypeTraits[3] = IntegerPointable.TYPE_TRAITS;
    }

    protected BTree btree;
    protected int rootPageId = 0;
    protected IBufferCache bufferCache;
    protected IFileMapProvider fileMapProvider;
    protected int fileId = -1;
    protected final ITypeTraits[] invListTypeTraits;
    protected final IBinaryComparatorFactory[] invListCmpFactories;
    protected final ITypeTraits[] tokenTypeTraits;
    protected final IBinaryComparatorFactory[] tokenCmpFactories;
    protected final IInvertedListBuilder invListBuilder;
    protected final int numTokenFields;
    protected final int numInvListKeys;
    protected final FileReference invListsFile;
    // Last page id of inverted-lists file (inclusive). Set during bulk load.
    protected int invListsMaxPageId = -1;
    protected boolean isOpen = false;

    public OnDiskInvertedIndex(IBufferCache bufferCache, IFileMapProvider fileMapProvider,
            IInvertedListBuilder invListBuilder, ITypeTraits[] invListTypeTraits,
            IBinaryComparatorFactory[] invListCmpFactories, ITypeTraits[] tokenTypeTraits,
            IBinaryComparatorFactory[] tokenCmpFactories, FileReference btreeFile, FileReference invListsFile)
            throws IndexException {
        this.bufferCache = bufferCache;
        this.fileMapProvider = fileMapProvider;
        this.invListBuilder = invListBuilder;
        this.invListTypeTraits = invListTypeTraits;
        this.invListCmpFactories = invListCmpFactories;
        this.tokenTypeTraits = tokenTypeTraits;
        this.tokenCmpFactories = tokenCmpFactories;
        this.btree = BTreeUtils.createBTree(bufferCache, fileMapProvider, getBTreeTypeTraits(tokenTypeTraits),
                tokenCmpFactories, BTreeLeafFrameType.REGULAR_NSM, btreeFile);
        this.numTokenFields = btree.getComparatorFactories().length;
        this.numInvListKeys = invListCmpFactories.length;
        this.invListsFile = invListsFile;
        this.invListStartPageIdField = numTokenFields;
        this.invListEndPageIdField = numTokenFields + 1;
        this.invListStartOffField = numTokenFields + 2;
        this.invListNumElementsField = numTokenFields + 3;
    }

    @Override
    public synchronized void create() throws HyracksDataException {
        if (isOpen) {
            throw new HyracksDataException("Failed to create since index is already open.");
        }
        btree.create();

        boolean fileIsMapped = false;
        synchronized (fileMapProvider) {
            fileIsMapped = fileMapProvider.isMapped(invListsFile);
            if (!fileIsMapped) {
                bufferCache.createFile(invListsFile);
            }
            fileId = fileMapProvider.lookupFileId(invListsFile);
            try {
                // Also creates the file if it doesn't exist yet.
                bufferCache.openFile(fileId);
            } catch (HyracksDataException e) {
                // Revert state of buffer cache since file failed to open.
                if (!fileIsMapped) {
                    bufferCache.deleteFile(fileId, false);
                }
                throw e;
            }
        }
        bufferCache.closeFile(fileId);
    }

    @Override
    public synchronized void activate() throws HyracksDataException {
        if (isOpen) {
            throw new HyracksDataException("Failed to activate the index since it is already activated.");
        }

        btree.activate();
        boolean fileIsMapped = false;
        synchronized (fileMapProvider) {
            fileIsMapped = fileMapProvider.isMapped(invListsFile);
            if (!fileIsMapped) {
                bufferCache.createFile(invListsFile);
            }
            fileId = fileMapProvider.lookupFileId(invListsFile);
            try {
                // Also creates the file if it doesn't exist yet.
                bufferCache.openFile(fileId);
            } catch (HyracksDataException e) {
                // Revert state of buffer cache since file failed to open.
                if (!fileIsMapped) {
                    bufferCache.deleteFile(fileId, false);
                }
                throw e;
            }
        }

        isOpen = true;
    }

    @Override
    public synchronized void deactivate() throws HyracksDataException {
        if (!isOpen) {
            throw new HyracksDataException("Failed to deactivate the index since it is already deactivated.");
        }

        btree.deactivate();
        bufferCache.closeFile(fileId);

        isOpen = false;
    }

    @Override
    public synchronized void destroy() throws HyracksDataException {
        if (isOpen) {
            throw new HyracksDataException("Failed to destroy since index is already open.");
        }

        btree.destroy();
        invListsFile.delete();
        if (fileId == -1) {
            return;
        }

        bufferCache.deleteFile(fileId, false);
        fileId = -1;
    }

    @Override
    public synchronized void clear() throws HyracksDataException {
        if (!isOpen) {
            throw new HyracksDataException("Failed to clear since index is not open.");
        }
        btree.clear();
        bufferCache.closeFile(fileId);
        bufferCache.deleteFile(fileId, false);
        invListsFile.getFile().delete();

        boolean fileIsMapped = false;
        synchronized (fileMapProvider) {
            fileIsMapped = fileMapProvider.isMapped(invListsFile);
            if (!fileIsMapped) {
                bufferCache.createFile(invListsFile);
            }
            fileId = fileMapProvider.lookupFileId(invListsFile);
            try {
                // Also creates the file if it doesn't exist yet.
                bufferCache.openFile(fileId);
            } catch (HyracksDataException e) {
                // Revert state of buffer cache since file failed to open.
                if (!fileIsMapped) {
                    bufferCache.deleteFile(fileId, false);
                }
                throw e;
            }
        }
    }

    @Override
    public IInvertedListCursor createInvertedListCursor() {
        return new FixedSizeElementInvertedListCursor(bufferCache, fileId, invListTypeTraits);
    }

    @Override
    public void openInvertedListCursor(IInvertedListCursor listCursor, ITupleReference searchKey,
            IIndexOperationContext ictx) throws HyracksDataException, IndexException {
        OnDiskInvertedIndexOpContext ctx = (OnDiskInvertedIndexOpContext) ictx;
        ctx.btreePred.setLowKeyComparator(ctx.searchCmp);
        ctx.btreePred.setHighKeyComparator(ctx.searchCmp);
        ctx.btreePred.setLowKey(searchKey, true);
        ctx.btreePred.setHighKey(searchKey, true);
        ctx.btreeAccessor.search(ctx.btreeCursor, ctx.btreePred);
        try {
            if (ctx.btreeCursor.hasNext()) {
                ctx.btreeCursor.next();
                resetInvertedListCursor(ctx.btreeCursor.getTuple(), listCursor);
            } else {
                listCursor.reset(0, 0, 0, 0);
            }
        } finally {
            ctx.btreeCursor.close();
            ctx.btreeCursor.reset();
        }
    }

    public void resetInvertedListCursor(ITupleReference btreeTuple, IInvertedListCursor listCursor) {
        int startPageId = IntegerSerializerDeserializer.getInt(btreeTuple.getFieldData(invListStartPageIdField),
                btreeTuple.getFieldStart(invListStartPageIdField));
        int endPageId = IntegerSerializerDeserializer.getInt(btreeTuple.getFieldData(invListEndPageIdField),
                btreeTuple.getFieldStart(invListEndPageIdField));
        int startOff = IntegerSerializerDeserializer.getInt(btreeTuple.getFieldData(invListStartOffField),
                btreeTuple.getFieldStart(invListStartOffField));
        int numElements = IntegerSerializerDeserializer.getInt(btreeTuple.getFieldData(invListNumElementsField),
                btreeTuple.getFieldStart(invListNumElementsField));
        listCursor.reset(startPageId, endPageId, startOff, numElements);
    }

    public final class OnDiskInvertedIndexBulkLoader implements IIndexBulkLoader {
        private final ArrayTupleBuilder btreeTupleBuilder;
        private final ArrayTupleReference btreeTupleReference;
        private final IIndexBulkLoader btreeBulkloader;

        private int currentInvListStartPageId;
        private int currentInvListStartOffset;
        private final ArrayTupleBuilder lastTupleBuilder;
        private final ArrayTupleReference lastTuple;

        private int currentPageId;
        private ICachedPage currentPage;
        private final MultiComparator tokenCmp;
        private final MultiComparator invListCmp;

        private final boolean verifyInput;
        private final MultiComparator allCmp;

        public OnDiskInvertedIndexBulkLoader(float btreeFillFactor, boolean verifyInput, long numElementsHint,
                boolean checkIfEmptyIndex, int startPageId, int fileId) throws IndexException, HyracksDataException {
            this.verifyInput = verifyInput;
            this.tokenCmp = MultiComparator.create(btree.getComparatorFactories());
            this.invListCmp = MultiComparator.create(invListCmpFactories);
            if (verifyInput) {
                allCmp = MultiComparator.create(btree.getComparatorFactories(), invListCmpFactories);
            } else {
                allCmp = null;
            }
            this.btreeTupleBuilder = new ArrayTupleBuilder(btree.getFieldCount());
            this.btreeTupleReference = new ArrayTupleReference();
            this.lastTupleBuilder = new ArrayTupleBuilder(numTokenFields + numInvListKeys);
            this.lastTuple = new ArrayTupleReference();
            this.btreeBulkloader = btree.createBulkLoader(btreeFillFactor, verifyInput, numElementsHint,
                    checkIfEmptyIndex);
            currentPageId = startPageId;
            currentPage = bufferCache.pin(BufferedFileHandle.getDiskPageId(fileId, currentPageId), true);
            currentPage.acquireWriteLatch();
            invListBuilder.setTargetBuffer(currentPage.getBuffer().array(), 0);
        }

        public void pinNextPage() throws HyracksDataException {
            currentPage.releaseWriteLatch(true);
            bufferCache.unpin(currentPage);
            currentPageId++;
            currentPage = bufferCache.pin(BufferedFileHandle.getDiskPageId(fileId, currentPageId), true);
            currentPage.acquireWriteLatch();
        }

        private void createAndInsertBTreeTuple() throws IndexException, HyracksDataException {
            // Build tuple.        
            btreeTupleBuilder.reset();
            DataOutput output = btreeTupleBuilder.getDataOutput();
            // Add key fields.
            for (int i = 0; i < numTokenFields; i++) {
                btreeTupleBuilder.addField(lastTuple.getFieldData(i), lastTuple.getFieldStart(i),
                        lastTuple.getFieldLength(i));
            }
            // Add inverted-list 'pointer' value fields.
            try {
                output.writeInt(currentInvListStartPageId);
                btreeTupleBuilder.addFieldEndOffset();
                output.writeInt(currentPageId);
                btreeTupleBuilder.addFieldEndOffset();
                output.writeInt(currentInvListStartOffset);
                btreeTupleBuilder.addFieldEndOffset();
                output.writeInt(invListBuilder.getListSize());
                btreeTupleBuilder.addFieldEndOffset();
            } catch (IOException e) {
                throw new HyracksDataException(e);
            }
            // Reset tuple reference and add it into the BTree load.
            btreeTupleReference.reset(btreeTupleBuilder.getFieldEndOffsets(), btreeTupleBuilder.getByteArray());
            btreeBulkloader.add(btreeTupleReference);
        }

        /**
         * Assumptions:
         * The first btree.getMultiComparator().getKeyFieldCount() fields in tuple
         * are btree keys (e.g., a string token).
         * The next invListCmp.getKeyFieldCount() fields in tuple are keys of the
         * inverted list (e.g., primary key).
         * Key fields of inverted list are fixed size.
         */
        @Override
        public void add(ITupleReference tuple) throws IndexException, HyracksDataException {
            boolean firstElement = lastTupleBuilder.getSize() == 0;
            boolean startNewList = firstElement;
            if (!firstElement) {
                // If the current and the last token don't match, we start a new list.
                lastTuple.reset(lastTupleBuilder.getFieldEndOffsets(), lastTupleBuilder.getByteArray());
                startNewList = tokenCmp.compare(tuple, lastTuple) != 0;
            }
            if (startNewList) {
                if (!firstElement) {
                    // Create entry in btree for last inverted list.
                    createAndInsertBTreeTuple();
                }
                if (!invListBuilder.startNewList(tuple, numTokenFields)) {
                    pinNextPage();
                    invListBuilder.setTargetBuffer(currentPage.getBuffer().array(), 0);
                    if (!invListBuilder.startNewList(tuple, numTokenFields)) {
                        throw new IllegalStateException("Failed to create first inverted list.");
                    }
                }
                currentInvListStartPageId = currentPageId;
                currentInvListStartOffset = invListBuilder.getPos();
            } else {
                if (invListCmp.compare(tuple, lastTuple, numTokenFields) == 0) {
                    // Duplicate inverted-list element.
                    return;
                }
            }

            // Append to current inverted list.
            if (!invListBuilder.appendElement(tuple, numTokenFields, numInvListKeys)) {
                pinNextPage();
                invListBuilder.setTargetBuffer(currentPage.getBuffer().array(), 0);
                if (!invListBuilder.appendElement(tuple, numTokenFields, numInvListKeys)) {
                    throw new IllegalStateException(
                            "Failed to append element to inverted list after switching to a new page.");
                }
            }

            if (verifyInput && lastTupleBuilder.getSize() != 0) {
                if (allCmp.compare(tuple, lastTuple) <= 0) {
                    throw new UnsortedInputException(
                            "Input stream given to OnDiskInvertedIndex bulk load is not sorted.");
                }
            }

            // Remember last tuple by creating a copy.
            // TODO: This portion can be optimized by only copying the token when it changes, and using the last appended inverted-list element as a reference.
            lastTupleBuilder.reset();
            for (int i = 0; i < tuple.getFieldCount(); i++) {
                lastTupleBuilder.addField(tuple.getFieldData(i), tuple.getFieldStart(i), tuple.getFieldLength(i));
            }
        }

        @Override
        public void end() throws IndexException, HyracksDataException {
            // The last tuple builder is empty if add() was never called.
            if (lastTupleBuilder.getSize() != 0) {
                createAndInsertBTreeTuple();
            }
            btreeBulkloader.end();

            if (currentPage != null) {
                currentPage.releaseWriteLatch(true);
                bufferCache.unpin(currentPage);
            }
            invListsMaxPageId = currentPageId;
        }
    }

    @Override
    public IBufferCache getBufferCache() {
        return bufferCache;
    }

    public int getInvListsFileId() {
        return fileId;
    }

    public int getInvListsMaxPageId() {
        return invListsMaxPageId;
    }

    public IBinaryComparatorFactory[] getInvListCmpFactories() {
        return invListCmpFactories;
    }

    public ITypeTraits[] getInvListTypeTraits() {
        return invListTypeTraits;
    }

    public BTree getBTree() {
        return btree;
    }
    
    public FileReference getInvListsFile() {
        return invListsFile;
    }

    public class OnDiskInvertedIndexAccessor implements IInvertedIndexAccessor {
        private final OnDiskInvertedIndex index;
        private final IInvertedIndexSearcher searcher;
        private final IIndexOperationContext opCtx = new OnDiskInvertedIndexOpContext(btree);

        public OnDiskInvertedIndexAccessor(OnDiskInvertedIndex index) throws HyracksDataException {
            this.index = index;
            this.searcher = new TOccurrenceSearcher(ctx, index);
        }

        // Let subclasses initialize.
        protected OnDiskInvertedIndexAccessor(OnDiskInvertedIndex index, IInvertedIndexSearcher searcher) {
            this.index = index;
            this.searcher = searcher;
        }

        @Override
        public IIndexCursor createSearchCursor(boolean exclusive) {
            return new OnDiskInvertedIndexSearchCursor(searcher, index.getInvListTypeTraits().length);
        }

        @Override
        public void search(IIndexCursor cursor, ISearchPredicate searchPred) throws HyracksDataException,
                IndexException {
            searcher.search((OnDiskInvertedIndexSearchCursor) cursor, (InvertedIndexSearchPredicate) searchPred, opCtx);
        }

        @Override
        public IInvertedListCursor createInvertedListCursor() {
            return index.createInvertedListCursor();
        }

        @Override
        public void openInvertedListCursor(IInvertedListCursor listCursor, ITupleReference searchKey)
                throws HyracksDataException, IndexException {
            index.openInvertedListCursor(listCursor, searchKey, opCtx);
        }

        @Override
        public IIndexCursor createRangeSearchCursor() {
            return new OnDiskInvertedIndexRangeSearchCursor(index, opCtx);
        }

        @Override
        public void rangeSearch(IIndexCursor cursor, ISearchPredicate searchPred) throws HyracksDataException,
                IndexException {
            OnDiskInvertedIndexRangeSearchCursor rangeSearchCursor = (OnDiskInvertedIndexRangeSearchCursor) cursor;
            rangeSearchCursor.open(null, searchPred);
        }

        @Override
        public void insert(ITupleReference tuple) throws HyracksDataException, IndexException {
            throw new UnsupportedOperationException("Insert not supported by inverted index.");
        }

        @Override
        public void update(ITupleReference tuple) throws HyracksDataException, IndexException {
            throw new UnsupportedOperationException("Update not supported by inverted index.");
        }

        @Override
        public void delete(ITupleReference tuple) throws HyracksDataException, IndexException {
            throw new UnsupportedOperationException("Delete not supported by inverted index.");
        }

        @Override
        public void upsert(ITupleReference tuple) throws HyracksDataException, TreeIndexException {
            throw new UnsupportedOperationException("Upsert not supported by inverted index.");
        }
    }

    @Override
    public IIndexAccessor createAccessor(IModificationOperationCallback modificationCallback,
            ISearchOperationCallback searchCallback) throws HyracksDataException {
        return new OnDiskInvertedIndexAccessor(this);
    }

    // This is just a dummy hyracks context for allocating frames for temporary
    // results during inverted index searches.
    // TODO: In the future we should use the real HyracksTaskContext to track
    // frame usage.
    public static class DefaultHyracksCommonContext implements IHyracksCommonContext {
        private final int FRAME_SIZE = 32768;

        @Override
        public int getFrameSize() {
            return FRAME_SIZE;
        }

        @Override
        public IIOManager getIOManager() {
            return null;
        }

        @Override
        public ByteBuffer allocateFrame() {
            return ByteBuffer.allocate(FRAME_SIZE);
        }
<<<<<<< HEAD

=======
        
>>>>>>> 8736768d
        @Override
        public void deallocateFrames(int frameCount) {
            // TODO Auto-generated method stub
            
        }
    }

    @Override
    public IIndexBulkLoader createBulkLoader(float fillFactor, boolean verifyInput, long numElementsHint,
            boolean checkIfEmptyIndex) throws IndexException {
        try {
            return new OnDiskInvertedIndexBulkLoader(fillFactor, verifyInput, numElementsHint, checkIfEmptyIndex,
                    rootPageId, fileId);
        } catch (HyracksDataException e) {
            throw new InvertedIndexException(e);
        }
    }

    @Override
    public void validate() throws HyracksDataException {
        btree.validate();
        // Scan the btree and validate the order of elements in each inverted-list.
        IIndexAccessor btreeAccessor = btree.createAccessor(NoOpOperationCallback.INSTANCE,
                NoOpOperationCallback.INSTANCE);
        IIndexCursor btreeCursor = btreeAccessor.createSearchCursor(false);
        MultiComparator btreeCmp = MultiComparator.createIgnoreFieldLength(btree.getComparatorFactories());
        RangePredicate rangePred = new RangePredicate(null, null, true, true, btreeCmp, btreeCmp);
        int[] fieldPermutation = new int[tokenTypeTraits.length];
        for (int i = 0; i < tokenTypeTraits.length; i++) {
            fieldPermutation[i] = i;
        }
        PermutingTupleReference tokenTuple = new PermutingTupleReference(fieldPermutation);

        IInvertedIndexAccessor invIndexAccessor = (IInvertedIndexAccessor) createAccessor(
                NoOpOperationCallback.INSTANCE, NoOpOperationCallback.INSTANCE);
        IInvertedListCursor invListCursor = invIndexAccessor.createInvertedListCursor();
        MultiComparator invListCmp = MultiComparator.createIgnoreFieldLength(invListCmpFactories);

        try {
            // Search key for finding an inverted-list in the actual index.
            ArrayTupleBuilder prevBuilder = new ArrayTupleBuilder(invListTypeTraits.length);
            ArrayTupleReference prevTuple = new ArrayTupleReference();
            btreeAccessor.search(btreeCursor, rangePred);
            while (btreeCursor.hasNext()) {
                btreeCursor.next();
                tokenTuple.reset(btreeCursor.getTuple());
                // Validate inverted list by checking that the elements are totally ordered.
                invIndexAccessor.openInvertedListCursor(invListCursor, tokenTuple);
                invListCursor.pinPages();
                try {
                    if (invListCursor.hasNext()) {
                        invListCursor.next();
                        ITupleReference invListElement = invListCursor.getTuple();
                        // Initialize prev tuple.
                        TupleUtils.copyTuple(prevBuilder, invListElement, invListElement.getFieldCount());
                        prevTuple.reset(prevBuilder.getFieldEndOffsets(), prevBuilder.getByteArray());
                    }
                    while (invListCursor.hasNext()) {
                        invListCursor.next();
                        ITupleReference invListElement = invListCursor.getTuple();
                        // Compare with previous element.
                        if (invListCmp.compare(invListElement, prevTuple) <= 0) {
                            throw new HyracksDataException("Index validation failed.");
                        }
                        // Set new prevTuple.
                        TupleUtils.copyTuple(prevBuilder, invListElement, invListElement.getFieldCount());
                        prevTuple.reset(prevBuilder.getFieldEndOffsets(), prevBuilder.getByteArray());
                    }
                } finally {
                    invListCursor.unpinPages();
                }
            }
        } catch (IndexException e) {
            throw new HyracksDataException(e);
        } finally {
            btreeCursor.close();
        }
    }

    @Override
    public long getMemoryAllocationSize() {
        return 0;
    }

    protected static ITypeTraits[] getBTreeTypeTraits(ITypeTraits[] tokenTypeTraits) {
        ITypeTraits[] btreeTypeTraits = new ITypeTraits[tokenTypeTraits.length + btreeValueTypeTraits.length];
        // Set key type traits.
        for (int i = 0; i < tokenTypeTraits.length; i++) {
            btreeTypeTraits[i] = tokenTypeTraits[i];
        }
        // Set value type traits.
        for (int i = 0; i < btreeValueTypeTraits.length; i++) {
            btreeTypeTraits[i + tokenTypeTraits.length] = btreeValueTypeTraits[i];
        }
        return btreeTypeTraits;
    }

    @Override
    public ITypeTraits[] getTokenTypeTraits() {
        return tokenTypeTraits;
    }

    @Override
    public IBinaryComparatorFactory[] getTokenCmpFactories() {
        return tokenCmpFactories;
    }
}<|MERGE_RESOLUTION|>--- conflicted
+++ resolved
@@ -565,11 +565,7 @@
         public ByteBuffer allocateFrame() {
             return ByteBuffer.allocate(FRAME_SIZE);
         }
-<<<<<<< HEAD
-
-=======
         
->>>>>>> 8736768d
         @Override
         public void deallocateFrames(int frameCount) {
             // TODO Auto-generated method stub
