--- conflicted
+++ resolved
@@ -16,17 +16,11 @@
         <artifactId>maven-compiler-plugin</artifactId>
         <version>2.0.2</version>
         <configuration>
-<<<<<<< HEAD
-          <source>1.6</source>
-          <target>1.6</target>
+          <source>1.7</source>
+          <target>1.7</target>
           <fork>true</fork>
 	  <encoding>UTF-8</encoding>
 	</configuration>
-=======
-          <source>1.7</source>
-          <target>1.7</target>
-        </configuration>
->>>>>>> e4a0c3c1
       </plugin>
       <plugin>
         <artifactId>maven-antrun-plugin</artifactId>
