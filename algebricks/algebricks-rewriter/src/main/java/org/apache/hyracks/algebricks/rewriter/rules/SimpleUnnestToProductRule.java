--- conflicted
+++ resolved
@@ -113,14 +113,9 @@
 
         /** join the two independent branches */
         InnerJoinOperator join = new InnerJoinOperator(new MutableObject<ILogicalExpression>(ConstantExpression.TRUE),
-<<<<<<< HEAD
-                new MutableObject<ILogicalOperator>(boundaryOpRef.getValue()), new MutableObject<ILogicalOperator>(
-                        opRef.getValue()));
-
-=======
                 new MutableObject<ILogicalOperator>(boundaryOpRef.getValue()),
                 new MutableObject<ILogicalOperator>(opRef.getValue()));
->>>>>>> 45af08a3
+
         opRef.setValue(join);
         ILogicalOperator ets = new EmptyTupleSourceOperator();
         context.computeAndSetTypeEnvironmentForOperator(ets);
