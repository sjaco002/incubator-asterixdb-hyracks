--- conflicted
+++ resolved
@@ -66,22 +66,6 @@
 import edu.uci.ics.hyracks.storage.common.file.IFileMapProvider;
 
 public class SimpleConjunctiveSearcherTest {
-<<<<<<< HEAD
-	
-	// testing params
-	//private static final int PAGE_SIZE = 256;
-    //private static final int NUM_PAGES = 10;
-    //private static final int HYRACKS_FRAME_SIZE = 256;
-
-	// realistic params
-	//private static final int PAGE_SIZE = 65536;
-	private static final int PAGE_SIZE = 32768;
-    private static final int NUM_PAGES = 10;
-    private static final int HYRACKS_FRAME_SIZE = 32768;
-    
-	private String tmpDir = System.getProperty("java.io.tmpdir");
-	
-=======
 
     // testing params
     // private static final int PAGE_SIZE = 256;
@@ -96,7 +80,6 @@
 
     private String tmpDir = System.getProperty("java.io.tmpdir");
 
->>>>>>> 92fd3281
     public class BufferAllocator implements ICacheMemoryAllocator {
         @Override
         public ByteBuffer[] allocate(int pageSize, int numPages) {
@@ -107,26 +90,6 @@
             return buffers;
         }
     }
-<<<<<<< HEAD
-    
-	@Test	
-	public void test01() throws Exception { 
-		
-    	FileManager fileManager = new FileManager();
-    	ICacheMemoryAllocator allocator = new BufferAllocator();
-    	IPageReplacementStrategy prs = new ClockPageReplacementStrategy();
-    	IBufferCache bufferCache = new BufferCache(allocator, prs, fileManager, PAGE_SIZE, NUM_PAGES);
-
-    	File f = new File(tmpDir + "/" + "btreetest.bin");
-    	RandomAccessFile raf = new RandomAccessFile(f, "rw");
-    	int fileId = 0;
-    	FileInfo fi = new FileInfo(fileId, raf);
-    	fileManager.registerFile(fi);
-    	
-    	// declare fields
-    	int fieldCount = 2;
-    	ITypeTrait[] typeTraits = new ITypeTrait[fieldCount];
-=======
 
     @Test
     public void test01() throws Exception {
@@ -142,24 +105,10 @@
         // declare fields
         int fieldCount = 2;
         ITypeTrait[] typeTraits = new ITypeTrait[fieldCount];
->>>>>>> 92fd3281
         typeTraits[0] = new TypeTrait(ITypeTrait.VARIABLE_LENGTH);
         typeTraits[1] = new TypeTrait(4);
 
         // declare keys
-<<<<<<< HEAD
-    	int keyFieldCount = 2;
-    	IBinaryComparator[] cmps = new IBinaryComparator[keyFieldCount];
-    	cmps[0] = UTF8StringBinaryComparatorFactory.INSTANCE.createBinaryComparator();
-    	cmps[1] = IntegerBinaryComparatorFactory.INSTANCE.createBinaryComparator();
-    	
-    	MultiComparator cmp = new MultiComparator(typeTraits, cmps);
-    	    	
-    	TypeAwareTupleWriterFactory tupleWriterFactory = new TypeAwareTupleWriterFactory(typeTraits);
-    	//SimpleTupleWriterFactory tupleWriterFactory = new SimpleTupleWriterFactory();
-        IBTreeLeafFrameFactory leafFrameFactory = new NSMLeafFrameFactory(tupleWriterFactory);
-    	//IBTreeLeafFrameFactory leafFrameFactory = new FieldPrefixNSMLeafFrameFactory(tupleWriterFactory);
-=======
         int keyFieldCount = 2;
         IBinaryComparator[] cmps = new IBinaryComparator[keyFieldCount];
         cmps[0] = UTF8StringBinaryComparatorFactory.INSTANCE.createBinaryComparator();
@@ -173,7 +122,6 @@
         IBTreeLeafFrameFactory leafFrameFactory = new NSMLeafFrameFactory(tupleWriterFactory);
         // IBTreeLeafFrameFactory leafFrameFactory = new
         // FieldPrefixNSMLeafFrameFactory(tupleWriterFactory);
->>>>>>> 92fd3281
         IBTreeInteriorFrameFactory interiorFrameFactory = new NSMInteriorFrameFactory(tupleWriterFactory);
         IBTreeMetaDataFrameFactory metaFrameFactory = new MetaDataFrameFactory();
 
@@ -190,135 +138,6 @@
 
         IHyracksContext ctx = new RootHyracksContext(HYRACKS_FRAME_SIZE);
         ByteBuffer frame = ctx.getResourceManager().allocateFrame();
-<<<<<<< HEAD
-		FrameTupleAppender appender = new FrameTupleAppender(ctx);				
-		ArrayTupleBuilder tb = new ArrayTupleBuilder(cmp.getFieldCount());
-		DataOutput dos = tb.getDataOutput();
-		
-		ISerializerDeserializer[] btreeSerde = { UTF8StringSerializerDeserializer.INSTANCE, IntegerSerializerDeserializer.INSTANCE };
-		RecordDescriptor btreeRecDesc = new RecordDescriptor(btreeSerde);
-		IFrameTupleAccessor accessor = new FrameTupleAccessor(ctx, btreeRecDesc);
-		accessor.reset(frame);
-		FrameTupleReference tuple = new FrameTupleReference();
-    	
-		List<String> tokens = new ArrayList<String>();
-		tokens.add("computer");
-		tokens.add("hyracks");
-		tokens.add("fast");
-		tokens.add("university");
-		tokens.add("science");		
-		tokens.add("major");				
-		
-		int maxId = 1000000;
-		int addProb = 0;
-		int addProbStep = 2;
-		
-		BTreeOpContext opCtx = btree.createOpContext(BTreeOp.BTO_INSERT, leafFrame, interiorFrame, metaFrame);
-		
-    	for (int i = 0; i < tokens.size(); i++) {
-    		
-    		addProb += addProbStep;
-    		for(int j = 0; j < maxId; j++) {    			
-    			if((Math.abs(rnd.nextInt()) % addProb) == 0) {
-    				tb.reset();
-    				UTF8StringSerializerDeserializer.INSTANCE.serialize(tokens.get(i), dos);
-    				tb.addFieldEndOffset();
-    				IntegerSerializerDeserializer.INSTANCE.serialize(j, dos);
-    				tb.addFieldEndOffset();        	
-
-    				appender.reset(frame, true);
-    				appender.append(tb.getFieldEndOffsets(), tb.getByteArray(), 0, tb.getSize());
-
-    				tuple.reset(accessor, 0);
-
-    				try {
-    					btree.insert(tuple, opCtx);
-    				} catch (Exception e) {
-    					e.printStackTrace();
-    				}    	
-    			}
-    		}
-    	}     
-    	
-    	int numPages = btree.getMaxPage(metaFrame);
-    	System.out.println("NUMPAGES: " + numPages);
-    	
-    	// build query as tuple reference
-    	ISerializerDeserializer[] querySerde = { UTF8StringSerializerDeserializer.INSTANCE };
-		RecordDescriptor queryRecDesc = new RecordDescriptor(querySerde);
-    	
-    	FrameTupleAppender queryAppender = new FrameTupleAppender(ctx);				
-		ArrayTupleBuilder queryTb = new ArrayTupleBuilder(querySerde.length);
-		DataOutput queryDos = queryTb.getDataOutput();		
-		
-		IFrameTupleAccessor queryAccessor = new FrameTupleAccessor(ctx, queryRecDesc);
-		queryAccessor.reset(frame);		
-		FrameTupleReference queryTuple = new FrameTupleReference();
-		
-    	String query = "computer hyracks fast";
-    	char queryDelimiter = ' ';
-    	IBinaryTokenizer queryTokenizer = new DelimitedUTF8StringBinaryTokenizer(queryDelimiter);    	
-    	
-    	queryTb.reset();
-    	UTF8StringSerializerDeserializer.INSTANCE.serialize(query, queryDos);
-    	queryTb.addFieldEndOffset();    		    		
-    	
-    	queryAppender.reset(frame, true);
-    	queryAppender.append(queryTb.getFieldEndOffsets(), queryTb.getByteArray(), 0, queryTb.getSize());		
-    	queryTuple.reset(queryAccessor, 0);
-    	    	
-    	int numKeyFields = 1;
-    	int numValueFields = 1;
-    	ISerializerDeserializer[] resultSerde = new ISerializerDeserializer[numValueFields];
-    	for(int i = 0; i < numValueFields; i++) {
-    		resultSerde[i] = btreeSerde[numKeyFields + i]; 
-    	}
-    	RecordDescriptor resultRecDesc = new RecordDescriptor(resultSerde);
-    	FrameTupleAccessor resultAccessor = new FrameTupleAccessor(ctx, resultRecDesc);
-    	FrameTupleReference resultTuple = new FrameTupleReference();
-    	
-    	SimpleConjunctiveSearcher searcher = new SimpleConjunctiveSearcher(ctx, btree, btreeRecDesc, queryTokenizer, numKeyFields, numValueFields);
-    	
-    	long timeStart = System.currentTimeMillis();
-    	searcher.search(queryTuple, 0);
-    	long timeEnd = System.currentTimeMillis();    	
-    	System.out.println("SEARCH TIME: " + (timeEnd - timeStart) + "ms");
-    	    	    	
-    	//System.out.println("INTERSECTION RESULTS");
-    	IInvertedIndexResultCursor resultCursor = searcher.getResultCursor();
-    	while(resultCursor.hasNext()) {
-    		resultCursor.next();
-    		resultAccessor.reset(resultCursor.getBuffer());
-    		for(int i = 0; i < resultAccessor.getTupleCount(); i++) {
-				resultTuple.reset(resultAccessor, i);
-				for(int j = 0; j < resultTuple.getFieldCount(); j++) {
-					ByteArrayInputStream inStream = new ByteArrayInputStream(resultTuple.getFieldData(j), resultTuple.getFieldStart(j), resultTuple.getFieldLength(j));
-					DataInput dataIn = new DataInputStream(inStream);
-					Object o = resultSerde[j].deserialize(dataIn);		
-					//System.out.print(o + " ");
-				}
-				//System.out.println();
-			}
-    	}
-    	    	    	
-		/*
-		IBinaryComparator[] searchCmps = new IBinaryComparator[1];
-        searchCmps[0] = UTF8StringBinaryComparatorFactory.INSTANCE.createBinaryComparator();
-        MultiComparator searchCmp = new MultiComparator(typeTraits, searchCmps);
-		
-    	// ordered scan        
-        IBTreeCursor scanCursor = new RangeSearchCursor(leafFrame);
-        RangePredicate nullPred = new RangePredicate(true, null, null, true, true, null);
-        BTreeOpContext searchOpCtx = btree.createOpContext(BTreeOp.BTO_SEARCH, leafFrame, interiorFrame, metaFrame);
-        btree.search(scanCursor, nullPred, searchOpCtx);
-        
-        try {
-            while (scanCursor.hasNext()) {
-                scanCursor.next();
-                ITupleReference frameTuple = scanCursor.getTuple();                
-                String rec = cmp.printTuple(frameTuple, btreeSerde);
-                System.out.println(rec);
-=======
         FrameTupleAppender appender = new FrameTupleAppender(ctx);
         ArrayTupleBuilder tb = new ArrayTupleBuilder(cmp.getFieldCount());
         DataOutput dos = tb.getDataOutput();
@@ -366,16 +185,8 @@
                         e.printStackTrace();
                     }
                 }
->>>>>>> 92fd3281
             }
         }
-<<<<<<< HEAD
-        */
-        
-                
-        btree.close();
-=======
->>>>>>> 92fd3281
 
         int numPages = btree.getMaxPage(metaFrame);
         System.out.println("NUMPAGES: " + numPages);
