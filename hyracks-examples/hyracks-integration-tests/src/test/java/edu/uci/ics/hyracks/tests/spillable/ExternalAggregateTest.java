/*
 * Copyright 2009-2010 by The Regents of the University of California
 * Licensed under the Apache License, Version 2.0 (the "License");
 * you may not use this file except in compliance with the License.
 * you may obtain a copy of the License from
 * 
 *     http://www.apache.org/licenses/LICENSE-2.0
 * 
 * Unless required by applicable law or agreed to in writing, software
 * distributed under the License is distributed on an "AS IS" BASIS,
 * WITHOUT WARRANTIES OR CONDITIONS OF ANY KIND, either express or implied.
 * See the License for the specific language governing permissions and
 * limitations under the License.
 */
package edu.uci.ics.hyracks.tests.spillable;

import java.io.File;

import org.junit.Test;

import edu.uci.ics.hyracks.api.constraints.PartitionConstraintHelper;
import edu.uci.ics.hyracks.api.dataflow.IConnectorDescriptor;
import edu.uci.ics.hyracks.api.dataflow.value.IBinaryComparatorFactory;
import edu.uci.ics.hyracks.api.dataflow.value.IBinaryHashFunctionFactory;
import edu.uci.ics.hyracks.api.dataflow.value.ISerializerDeserializer;
import edu.uci.ics.hyracks.api.dataflow.value.RecordDescriptor;
import edu.uci.ics.hyracks.api.io.FileReference;
import edu.uci.ics.hyracks.api.job.JobSpecification;
import edu.uci.ics.hyracks.dataflow.common.data.comparators.UTF8StringBinaryComparatorFactory;
import edu.uci.ics.hyracks.dataflow.common.data.hash.UTF8StringBinaryHashFunctionFactory;
import edu.uci.ics.hyracks.dataflow.common.data.marshalling.FloatSerializerDeserializer;
import edu.uci.ics.hyracks.dataflow.common.data.marshalling.IntegerSerializerDeserializer;
import edu.uci.ics.hyracks.dataflow.common.data.marshalling.UTF8StringSerializerDeserializer;
import edu.uci.ics.hyracks.dataflow.common.data.normalizers.UTF8StringNormalizedKeyComputerFactory;
import edu.uci.ics.hyracks.dataflow.common.data.parsers.FloatParserFactory;
import edu.uci.ics.hyracks.dataflow.common.data.parsers.IValueParserFactory;
import edu.uci.ics.hyracks.dataflow.common.data.parsers.IntegerParserFactory;
import edu.uci.ics.hyracks.dataflow.common.data.parsers.UTF8StringParserFactory;
import edu.uci.ics.hyracks.dataflow.common.data.partition.FieldHashPartitionComputerFactory;
import edu.uci.ics.hyracks.dataflow.std.aggregators.AvgAggregatorDescriptorFactory;
import edu.uci.ics.hyracks.dataflow.std.aggregators.ConcatAggregatorDescriptorFactory;
import edu.uci.ics.hyracks.dataflow.std.aggregators.CountAggregatorDescriptorFactory;
import edu.uci.ics.hyracks.dataflow.std.aggregators.IAggregatorDescriptorFactory;
import edu.uci.ics.hyracks.dataflow.std.aggregators.IntSumAggregatorDescriptorFactory;
import edu.uci.ics.hyracks.dataflow.std.aggregators.MultiAggregatorDescriptorFactory;
import edu.uci.ics.hyracks.dataflow.std.base.AbstractSingleActivityOperatorDescriptor;
<<<<<<< HEAD
import edu.uci.ics.hyracks.dataflow.std.connectors.MToNHashPartitioningConnectorDescriptor;
=======
import edu.uci.ics.hyracks.dataflow.std.connectors.MToNPartitioningConnectorDescriptor;
>>>>>>> d0f1ffb9
import edu.uci.ics.hyracks.dataflow.std.connectors.OneToOneConnectorDescriptor;
import edu.uci.ics.hyracks.dataflow.std.file.ConstantFileSplitProvider;
import edu.uci.ics.hyracks.dataflow.std.file.DelimitedDataTupleParserFactory;
import edu.uci.ics.hyracks.dataflow.std.file.FileScanOperatorDescriptor;
import edu.uci.ics.hyracks.dataflow.std.file.FileSplit;
import edu.uci.ics.hyracks.dataflow.std.file.IFileSplitProvider;
import edu.uci.ics.hyracks.dataflow.std.file.ITupleParserFactory;
import edu.uci.ics.hyracks.dataflow.std.file.PlainFileWriterOperatorDescriptor;
import edu.uci.ics.hyracks.dataflow.std.group.ExternalGroupOperatorDescriptor;
import edu.uci.ics.hyracks.dataflow.std.group.HashSpillableGroupingTableFactory;
import edu.uci.ics.hyracks.dataflow.std.misc.PrinterOperatorDescriptor;
import edu.uci.ics.hyracks.tests.integration.AbstractIntegrationTest;

/**
 * @author jarodwen
 */
public class ExternalAggregateTest extends AbstractIntegrationTest {

    final IFileSplitProvider splitProvider = new ConstantFileSplitProvider(new FileSplit[] { new FileSplit(NC2_ID,
            new FileReference(new File("data/tpch0.001/lineitem.tbl"))) });

    static final String outSplitsPrefix = System.getProperty("java.io.tmpdir");

    static final String outSplits1 = "nc1:" + outSplitsPrefix + "/aggregation_";
    static final String outSplits2 = "nc2:" + outSplitsPrefix + "/aggregation_";

    static final boolean isOutputFile = true;

    final RecordDescriptor desc = new RecordDescriptor(new ISerializerDeserializer[] {
            UTF8StringSerializerDeserializer.INSTANCE, IntegerSerializerDeserializer.INSTANCE,
            IntegerSerializerDeserializer.INSTANCE, IntegerSerializerDeserializer.INSTANCE,
            IntegerSerializerDeserializer.INSTANCE, FloatSerializerDeserializer.INSTANCE,
            FloatSerializerDeserializer.INSTANCE, FloatSerializerDeserializer.INSTANCE,
            UTF8StringSerializerDeserializer.INSTANCE, UTF8StringSerializerDeserializer.INSTANCE,
            UTF8StringSerializerDeserializer.INSTANCE, UTF8StringSerializerDeserializer.INSTANCE,
            UTF8StringSerializerDeserializer.INSTANCE, UTF8StringSerializerDeserializer.INSTANCE,
            UTF8StringSerializerDeserializer.INSTANCE, UTF8StringSerializerDeserializer.INSTANCE });

    final ITupleParserFactory tupleParserFactory = new DelimitedDataTupleParserFactory(new IValueParserFactory[] {
            UTF8StringParserFactory.INSTANCE, IntegerParserFactory.INSTANCE, IntegerParserFactory.INSTANCE,
            IntegerParserFactory.INSTANCE, IntegerParserFactory.INSTANCE, FloatParserFactory.INSTANCE,
            FloatParserFactory.INSTANCE, FloatParserFactory.INSTANCE, UTF8StringParserFactory.INSTANCE,
            UTF8StringParserFactory.INSTANCE, UTF8StringParserFactory.INSTANCE, UTF8StringParserFactory.INSTANCE,
            UTF8StringParserFactory.INSTANCE, UTF8StringParserFactory.INSTANCE, UTF8StringParserFactory.INSTANCE,
            UTF8StringParserFactory.INSTANCE, }, '|');

    private static FileSplit[] parseFileSplits(String fileSplits) {
        String[] splits = fileSplits.split(",");
        FileSplit[] fSplits = new FileSplit[splits.length];
        for (int i = 0; i < splits.length; ++i) {
            String s = splits[i].trim();
            int idx = s.indexOf(':');
            if (idx < 0) {
                throw new IllegalArgumentException("File split " + s + " not well formed");
            }
            fSplits[i] = new FileSplit(s.substring(0, idx), new FileReference(new File(s.substring(idx + 1))));
        }
        return fSplits;
    }

    private static AbstractSingleActivityOperatorDescriptor getPrinter(JobSpecification spec, boolean isFile,
            String prefix) {
        AbstractSingleActivityOperatorDescriptor printer;

        if (!isOutputFile)
            printer = new PrinterOperatorDescriptor(spec);
        else
            printer = new PlainFileWriterOperatorDescriptor(spec, new ConstantFileSplitProvider(
                    parseFileSplits(outSplits1 + prefix + ".nc1, " + outSplits2 + prefix + ".nc2")), "\t");

        return printer;
    }

    @Test
    public void hashSingleKeyScalarGroupTest() throws Exception {
        JobSpecification spec = new JobSpecification();

        FileScanOperatorDescriptor csvScanner = new FileScanOperatorDescriptor(spec, splitProvider, tupleParserFactory,
                desc);

        PartitionConstraintHelper.addAbsoluteLocationConstraint(spec, csvScanner, NC2_ID);

        RecordDescriptor outputRec = new RecordDescriptor(new ISerializerDeserializer[] {
                UTF8StringSerializerDeserializer.INSTANCE, IntegerSerializerDeserializer.INSTANCE });

        int[] keyFields = new int[] { 0 };
        int frameLimits = 3;
        int tableSize = 8;

        ExternalGroupOperatorDescriptor grouper = new ExternalGroupOperatorDescriptor(spec, keyFields, frameLimits,
                new IBinaryComparatorFactory[] { UTF8StringBinaryComparatorFactory.INSTANCE },
                new UTF8StringNormalizedKeyComputerFactory(), new CountAggregatorDescriptorFactory(),
                new IntSumAggregatorDescriptorFactory(keyFields.length), outputRec,
                new HashSpillableGroupingTableFactory(new FieldHashPartitionComputerFactory(keyFields,
                        new IBinaryHashFunctionFactory[] { UTF8StringBinaryHashFunctionFactory.INSTANCE }), tableSize),
                true);

        PartitionConstraintHelper.addAbsoluteLocationConstraint(spec, grouper, NC2_ID, NC1_ID);

<<<<<<< HEAD
        IConnectorDescriptor conn1 = new MToNHashPartitioningConnectorDescriptor(spec,
=======
        IConnectorDescriptor conn1 = new MToNPartitioningConnectorDescriptor(spec,
>>>>>>> d0f1ffb9
                new FieldHashPartitionComputerFactory(keyFields,
                        new IBinaryHashFunctionFactory[] { UTF8StringBinaryHashFunctionFactory.INSTANCE }));
        spec.connect(conn1, csvScanner, 0, grouper, 0);

        AbstractSingleActivityOperatorDescriptor printer = getPrinter(spec, isOutputFile,
                "hashSingleKeyScalarGroupTest");

        PartitionConstraintHelper.addAbsoluteLocationConstraint(spec, printer, NC2_ID, NC1_ID);

        IConnectorDescriptor conn2 = new OneToOneConnectorDescriptor(spec);
        spec.connect(conn2, grouper, 0, printer, 0);

        spec.addRoot(printer);
        runTest(spec);
    }

    @Test
    public void hashMultipleKeyScalarGroupTest() throws Exception {
        JobSpecification spec = new JobSpecification();

        FileScanOperatorDescriptor csvScanner = new FileScanOperatorDescriptor(spec, splitProvider, tupleParserFactory,
                desc);

        PartitionConstraintHelper.addAbsoluteLocationConstraint(spec, csvScanner, NC2_ID);

        RecordDescriptor outputRec = new RecordDescriptor(new ISerializerDeserializer[] {
                UTF8StringSerializerDeserializer.INSTANCE, UTF8StringSerializerDeserializer.INSTANCE,
                IntegerSerializerDeserializer.INSTANCE, });

        int[] keyFields = new int[] { 0, 9 };
        int frameLimits = 3;
        int tableSize = 8;
<<<<<<< HEAD

        ExternalGroupOperatorDescriptor grouper = new ExternalGroupOperatorDescriptor(spec, keyFields, frameLimits,
                new IBinaryComparatorFactory[] { UTF8StringBinaryComparatorFactory.INSTANCE,
                        UTF8StringBinaryComparatorFactory.INSTANCE }, new UTF8StringNormalizedKeyComputerFactory(),
                new IntSumAggregatorDescriptorFactory(1), new IntSumAggregatorDescriptorFactory(keyFields.length),
                outputRec, new HashSpillableGroupingTableFactory(new FieldHashPartitionComputerFactory(keyFields,
                        new IBinaryHashFunctionFactory[] { UTF8StringBinaryHashFunctionFactory.INSTANCE,
                                UTF8StringBinaryHashFunctionFactory.INSTANCE }), tableSize), true);

        PartitionConstraintHelper.addAbsoluteLocationConstraint(spec, grouper, NC2_ID, NC1_ID);

        IConnectorDescriptor conn1 = new MToNHashPartitioningConnectorDescriptor(spec,
=======

        ExternalGroupOperatorDescriptor grouper = new ExternalGroupOperatorDescriptor(spec, keyFields, frameLimits,
                new IBinaryComparatorFactory[] { UTF8StringBinaryComparatorFactory.INSTANCE,
                        UTF8StringBinaryComparatorFactory.INSTANCE }, new UTF8StringNormalizedKeyComputerFactory(),
                new IntSumAggregatorDescriptorFactory(1), new IntSumAggregatorDescriptorFactory(keyFields.length),
                outputRec, new HashSpillableGroupingTableFactory(new FieldHashPartitionComputerFactory(keyFields,
                        new IBinaryHashFunctionFactory[] { UTF8StringBinaryHashFunctionFactory.INSTANCE,
                                UTF8StringBinaryHashFunctionFactory.INSTANCE }), tableSize), true);

        PartitionConstraintHelper.addAbsoluteLocationConstraint(spec, grouper, NC2_ID, NC1_ID);

        IConnectorDescriptor conn1 = new MToNPartitioningConnectorDescriptor(spec,
>>>>>>> d0f1ffb9
                new FieldHashPartitionComputerFactory(keyFields, new IBinaryHashFunctionFactory[] {
                        UTF8StringBinaryHashFunctionFactory.INSTANCE, UTF8StringBinaryHashFunctionFactory.INSTANCE, }));
        spec.connect(conn1, csvScanner, 0, grouper, 0);

        AbstractSingleActivityOperatorDescriptor printer = getPrinter(spec, isOutputFile,
                "hashMultipleKeyScalarGroupTest");
        PartitionConstraintHelper.addAbsoluteLocationConstraint(spec, printer, NC2_ID, NC1_ID);

        IConnectorDescriptor conn2 = new OneToOneConnectorDescriptor(spec);
        spec.connect(conn2, grouper, 0, printer, 0);

        spec.addRoot(printer);
        runTest(spec);
    }

    @Test
    public void hashMultipleKeyMultipleScalarGroupTest() throws Exception {
        JobSpecification spec = new JobSpecification();

        FileScanOperatorDescriptor csvScanner = new FileScanOperatorDescriptor(spec, splitProvider, tupleParserFactory,
                desc);

        PartitionConstraintHelper.addAbsoluteLocationConstraint(spec, csvScanner, NC2_ID);

        RecordDescriptor outputRec = new RecordDescriptor(new ISerializerDeserializer[] {
                UTF8StringSerializerDeserializer.INSTANCE, UTF8StringSerializerDeserializer.INSTANCE,
                IntegerSerializerDeserializer.INSTANCE, IntegerSerializerDeserializer.INSTANCE, });

        int[] keyFields = new int[] { 0, 9 };
        int frameLimits = 3;
        int tableSize = 8;

        ExternalGroupOperatorDescriptor grouper = new ExternalGroupOperatorDescriptor(spec, keyFields, frameLimits,
                new IBinaryComparatorFactory[] { UTF8StringBinaryComparatorFactory.INSTANCE,
                        UTF8StringBinaryComparatorFactory.INSTANCE }, new UTF8StringNormalizedKeyComputerFactory(),
                new MultiAggregatorDescriptorFactory(new IAggregatorDescriptorFactory[] {
                        new IntSumAggregatorDescriptorFactory(1, 2), new IntSumAggregatorDescriptorFactory(2, 3) }),
                new MultiAggregatorDescriptorFactory(new IAggregatorDescriptorFactory[] {
                        new IntSumAggregatorDescriptorFactory(2, 2), new IntSumAggregatorDescriptorFactory(3, 3) }),
                outputRec, new HashSpillableGroupingTableFactory(new FieldHashPartitionComputerFactory(keyFields,
                        new IBinaryHashFunctionFactory[] { UTF8StringBinaryHashFunctionFactory.INSTANCE,
                                UTF8StringBinaryHashFunctionFactory.INSTANCE }), tableSize), true);

        PartitionConstraintHelper.addAbsoluteLocationConstraint(spec, grouper, NC2_ID, NC1_ID);

<<<<<<< HEAD
        IConnectorDescriptor conn1 = new MToNHashPartitioningConnectorDescriptor(spec,
=======
        IConnectorDescriptor conn1 = new MToNPartitioningConnectorDescriptor(spec,
>>>>>>> d0f1ffb9
                new FieldHashPartitionComputerFactory(keyFields, new IBinaryHashFunctionFactory[] {
                        UTF8StringBinaryHashFunctionFactory.INSTANCE, UTF8StringBinaryHashFunctionFactory.INSTANCE, }));
        spec.connect(conn1, csvScanner, 0, grouper, 0);

        AbstractSingleActivityOperatorDescriptor printer = getPrinter(spec, isOutputFile,
                "hashMultipleKeyMultipleScalarGroupTest");
        PartitionConstraintHelper.addAbsoluteLocationConstraint(spec, printer, NC2_ID, NC1_ID);

        IConnectorDescriptor conn2 = new OneToOneConnectorDescriptor(spec);
        spec.connect(conn2, grouper, 0, printer, 0);

        spec.addRoot(printer);
        runTest(spec);
    }

    @Test
    public void hashMultipleKeyNonScalarGroupTest() throws Exception {
        JobSpecification spec = new JobSpecification();

        FileScanOperatorDescriptor csvScanner = new FileScanOperatorDescriptor(spec, splitProvider, tupleParserFactory,
                desc);

        PartitionConstraintHelper.addAbsoluteLocationConstraint(spec, csvScanner, NC2_ID);

        RecordDescriptor outputRec = new RecordDescriptor(new ISerializerDeserializer[] {
                UTF8StringSerializerDeserializer.INSTANCE, UTF8StringSerializerDeserializer.INSTANCE });

        int[] keyFields = new int[] { 0 };
        int frameLimits = 3;
        int tableSize = 8;

        ExternalGroupOperatorDescriptor grouper = new ExternalGroupOperatorDescriptor(spec, keyFields, frameLimits,
                new IBinaryComparatorFactory[] { UTF8StringBinaryComparatorFactory.INSTANCE },
                new UTF8StringNormalizedKeyComputerFactory(), new ConcatAggregatorDescriptorFactory(9),
                new ConcatAggregatorDescriptorFactory(keyFields.length), outputRec,
                new HashSpillableGroupingTableFactory(new FieldHashPartitionComputerFactory(keyFields,
                        new IBinaryHashFunctionFactory[] { UTF8StringBinaryHashFunctionFactory.INSTANCE }), tableSize),
                true);

        PartitionConstraintHelper.addAbsoluteLocationConstraint(spec, grouper, NC2_ID, NC1_ID);

<<<<<<< HEAD
        IConnectorDescriptor conn1 = new MToNHashPartitioningConnectorDescriptor(spec,
=======
        IConnectorDescriptor conn1 = new MToNPartitioningConnectorDescriptor(spec,
>>>>>>> d0f1ffb9
                new FieldHashPartitionComputerFactory(keyFields,
                        new IBinaryHashFunctionFactory[] { UTF8StringBinaryHashFunctionFactory.INSTANCE }));
        spec.connect(conn1, csvScanner, 0, grouper, 0);

        AbstractSingleActivityOperatorDescriptor printer = getPrinter(spec, isOutputFile,
                "hashMultipleKeyNonScalarGroupTest");
        PartitionConstraintHelper.addAbsoluteLocationConstraint(spec, printer, NC2_ID, NC1_ID);

        IConnectorDescriptor conn2 = new OneToOneConnectorDescriptor(spec);
        spec.connect(conn2, grouper, 0, printer, 0);

        spec.addRoot(printer);
        runTest(spec);
    }

    @Test
    public void hashMultipleKeyMultipleFieldsGroupTest() throws Exception {
        JobSpecification spec = new JobSpecification();

        FileScanOperatorDescriptor csvScanner = new FileScanOperatorDescriptor(spec, splitProvider, tupleParserFactory,
                desc);

        PartitionConstraintHelper.addAbsoluteLocationConstraint(spec, csvScanner, NC2_ID);

        RecordDescriptor outputRec = new RecordDescriptor(new ISerializerDeserializer[] {
                UTF8StringSerializerDeserializer.INSTANCE, UTF8StringSerializerDeserializer.INSTANCE,
                IntegerSerializerDeserializer.INSTANCE, IntegerSerializerDeserializer.INSTANCE,
                UTF8StringSerializerDeserializer.INSTANCE });

        int[] keyFields = new int[] { 0, 9 };
        int frameLimits = 3;
        int tableSize = 8;

        ExternalGroupOperatorDescriptor grouper = new ExternalGroupOperatorDescriptor(spec, keyFields, frameLimits,
                new IBinaryComparatorFactory[] { UTF8StringBinaryComparatorFactory.INSTANCE,
                        UTF8StringBinaryComparatorFactory.INSTANCE }, new UTF8StringNormalizedKeyComputerFactory(),
                new MultiAggregatorDescriptorFactory(new IAggregatorDescriptorFactory[] {
                        new IntSumAggregatorDescriptorFactory(1, 2), new IntSumAggregatorDescriptorFactory(2, 3),
                        new ConcatAggregatorDescriptorFactory(9, 4) }), new MultiAggregatorDescriptorFactory(
                        new IAggregatorDescriptorFactory[] { new IntSumAggregatorDescriptorFactory(2, 2),
                                new IntSumAggregatorDescriptorFactory(3, 3),
                                new ConcatAggregatorDescriptorFactory(4, 4) }), outputRec,
                new HashSpillableGroupingTableFactory(new FieldHashPartitionComputerFactory(keyFields,
                        new IBinaryHashFunctionFactory[] { UTF8StringBinaryHashFunctionFactory.INSTANCE,
                                UTF8StringBinaryHashFunctionFactory.INSTANCE }), tableSize), true);

        PartitionConstraintHelper.addAbsoluteLocationConstraint(spec, grouper, NC2_ID, NC1_ID);

<<<<<<< HEAD
        IConnectorDescriptor conn1 = new MToNHashPartitioningConnectorDescriptor(spec,
=======
        IConnectorDescriptor conn1 = new MToNPartitioningConnectorDescriptor(spec,
>>>>>>> d0f1ffb9
                new FieldHashPartitionComputerFactory(keyFields, new IBinaryHashFunctionFactory[] {
                        UTF8StringBinaryHashFunctionFactory.INSTANCE, UTF8StringBinaryHashFunctionFactory.INSTANCE, }));
        spec.connect(conn1, csvScanner, 0, grouper, 0);

        AbstractSingleActivityOperatorDescriptor printer = getPrinter(spec, isOutputFile,
                "hashMultipleKeyMultipleFieldsGroupTest");
        PartitionConstraintHelper.addAbsoluteLocationConstraint(spec, printer, NC2_ID, NC1_ID);

        IConnectorDescriptor conn2 = new OneToOneConnectorDescriptor(spec);
        spec.connect(conn2, grouper, 0, printer, 0);

        spec.addRoot(printer);
        runTest(spec);
    }

    @Test
    public void hashSingleKeyScalarAvgGroupTest() throws Exception {
        JobSpecification spec = new JobSpecification();

        FileScanOperatorDescriptor csvScanner = new FileScanOperatorDescriptor(spec, splitProvider, tupleParserFactory,
                desc);

        PartitionConstraintHelper.addAbsoluteLocationConstraint(spec, csvScanner, NC2_ID);

        RecordDescriptor outputRec = new RecordDescriptor(new ISerializerDeserializer[] {
                UTF8StringSerializerDeserializer.INSTANCE, IntegerSerializerDeserializer.INSTANCE });

        int[] keyFields = new int[] { 0 };
        int frameLimits = 3;
        int tableSize = 8;

        ExternalGroupOperatorDescriptor grouper = new ExternalGroupOperatorDescriptor(spec, keyFields, frameLimits,
                new IBinaryComparatorFactory[] { UTF8StringBinaryComparatorFactory.INSTANCE },
                new UTF8StringNormalizedKeyComputerFactory(), new AvgAggregatorDescriptorFactory(1),
                new AvgAggregatorDescriptorFactory(keyFields.length), outputRec, new HashSpillableGroupingTableFactory(
                        new FieldHashPartitionComputerFactory(keyFields,
                                new IBinaryHashFunctionFactory[] { UTF8StringBinaryHashFunctionFactory.INSTANCE }),
                        tableSize), true);

        PartitionConstraintHelper.addAbsoluteLocationConstraint(spec, grouper, NC2_ID, NC1_ID);

<<<<<<< HEAD
        IConnectorDescriptor conn1 = new MToNHashPartitioningConnectorDescriptor(spec,
=======
        IConnectorDescriptor conn1 = new MToNPartitioningConnectorDescriptor(spec,
>>>>>>> d0f1ffb9
                new FieldHashPartitionComputerFactory(keyFields,
                        new IBinaryHashFunctionFactory[] { UTF8StringBinaryHashFunctionFactory.INSTANCE }));
        spec.connect(conn1, csvScanner, 0, grouper, 0);

        AbstractSingleActivityOperatorDescriptor printer = getPrinter(spec, isOutputFile,
                "hashSingleKeyScalarGroupTest");

        PartitionConstraintHelper.addAbsoluteLocationConstraint(spec, printer, NC2_ID, NC1_ID);

        IConnectorDescriptor conn2 = new OneToOneConnectorDescriptor(spec);
        spec.connect(conn2, grouper, 0, printer, 0);

        spec.addRoot(printer);
        runTest(spec);
    }
}<|MERGE_RESOLUTION|>--- conflicted
+++ resolved
@@ -44,11 +44,7 @@
 import edu.uci.ics.hyracks.dataflow.std.aggregators.IntSumAggregatorDescriptorFactory;
 import edu.uci.ics.hyracks.dataflow.std.aggregators.MultiAggregatorDescriptorFactory;
 import edu.uci.ics.hyracks.dataflow.std.base.AbstractSingleActivityOperatorDescriptor;
-<<<<<<< HEAD
-import edu.uci.ics.hyracks.dataflow.std.connectors.MToNHashPartitioningConnectorDescriptor;
-=======
 import edu.uci.ics.hyracks.dataflow.std.connectors.MToNPartitioningConnectorDescriptor;
->>>>>>> d0f1ffb9
 import edu.uci.ics.hyracks.dataflow.std.connectors.OneToOneConnectorDescriptor;
 import edu.uci.ics.hyracks.dataflow.std.file.ConstantFileSplitProvider;
 import edu.uci.ics.hyracks.dataflow.std.file.DelimitedDataTupleParserFactory;
@@ -148,11 +144,7 @@
 
         PartitionConstraintHelper.addAbsoluteLocationConstraint(spec, grouper, NC2_ID, NC1_ID);
 
-<<<<<<< HEAD
-        IConnectorDescriptor conn1 = new MToNHashPartitioningConnectorDescriptor(spec,
-=======
-        IConnectorDescriptor conn1 = new MToNPartitioningConnectorDescriptor(spec,
->>>>>>> d0f1ffb9
+        IConnectorDescriptor conn1 = new MToNPartitioningConnectorDescriptor(spec,
                 new FieldHashPartitionComputerFactory(keyFields,
                         new IBinaryHashFunctionFactory[] { UTF8StringBinaryHashFunctionFactory.INSTANCE }));
         spec.connect(conn1, csvScanner, 0, grouper, 0);
@@ -185,7 +177,6 @@
         int[] keyFields = new int[] { 0, 9 };
         int frameLimits = 3;
         int tableSize = 8;
-<<<<<<< HEAD
 
         ExternalGroupOperatorDescriptor grouper = new ExternalGroupOperatorDescriptor(spec, keyFields, frameLimits,
                 new IBinaryComparatorFactory[] { UTF8StringBinaryComparatorFactory.INSTANCE,
@@ -197,21 +188,7 @@
 
         PartitionConstraintHelper.addAbsoluteLocationConstraint(spec, grouper, NC2_ID, NC1_ID);
 
-        IConnectorDescriptor conn1 = new MToNHashPartitioningConnectorDescriptor(spec,
-=======
-
-        ExternalGroupOperatorDescriptor grouper = new ExternalGroupOperatorDescriptor(spec, keyFields, frameLimits,
-                new IBinaryComparatorFactory[] { UTF8StringBinaryComparatorFactory.INSTANCE,
-                        UTF8StringBinaryComparatorFactory.INSTANCE }, new UTF8StringNormalizedKeyComputerFactory(),
-                new IntSumAggregatorDescriptorFactory(1), new IntSumAggregatorDescriptorFactory(keyFields.length),
-                outputRec, new HashSpillableGroupingTableFactory(new FieldHashPartitionComputerFactory(keyFields,
-                        new IBinaryHashFunctionFactory[] { UTF8StringBinaryHashFunctionFactory.INSTANCE,
-                                UTF8StringBinaryHashFunctionFactory.INSTANCE }), tableSize), true);
-
-        PartitionConstraintHelper.addAbsoluteLocationConstraint(spec, grouper, NC2_ID, NC1_ID);
-
-        IConnectorDescriptor conn1 = new MToNPartitioningConnectorDescriptor(spec,
->>>>>>> d0f1ffb9
+        IConnectorDescriptor conn1 = new MToNPartitioningConnectorDescriptor(spec,
                 new FieldHashPartitionComputerFactory(keyFields, new IBinaryHashFunctionFactory[] {
                         UTF8StringBinaryHashFunctionFactory.INSTANCE, UTF8StringBinaryHashFunctionFactory.INSTANCE, }));
         spec.connect(conn1, csvScanner, 0, grouper, 0);
@@ -257,11 +234,7 @@
 
         PartitionConstraintHelper.addAbsoluteLocationConstraint(spec, grouper, NC2_ID, NC1_ID);
 
-<<<<<<< HEAD
-        IConnectorDescriptor conn1 = new MToNHashPartitioningConnectorDescriptor(spec,
-=======
-        IConnectorDescriptor conn1 = new MToNPartitioningConnectorDescriptor(spec,
->>>>>>> d0f1ffb9
+        IConnectorDescriptor conn1 = new MToNPartitioningConnectorDescriptor(spec,
                 new FieldHashPartitionComputerFactory(keyFields, new IBinaryHashFunctionFactory[] {
                         UTF8StringBinaryHashFunctionFactory.INSTANCE, UTF8StringBinaryHashFunctionFactory.INSTANCE, }));
         spec.connect(conn1, csvScanner, 0, grouper, 0);
@@ -303,11 +276,7 @@
 
         PartitionConstraintHelper.addAbsoluteLocationConstraint(spec, grouper, NC2_ID, NC1_ID);
 
-<<<<<<< HEAD
-        IConnectorDescriptor conn1 = new MToNHashPartitioningConnectorDescriptor(spec,
-=======
-        IConnectorDescriptor conn1 = new MToNPartitioningConnectorDescriptor(spec,
->>>>>>> d0f1ffb9
+        IConnectorDescriptor conn1 = new MToNPartitioningConnectorDescriptor(spec,
                 new FieldHashPartitionComputerFactory(keyFields,
                         new IBinaryHashFunctionFactory[] { UTF8StringBinaryHashFunctionFactory.INSTANCE }));
         spec.connect(conn1, csvScanner, 0, grouper, 0);
@@ -356,11 +325,7 @@
 
         PartitionConstraintHelper.addAbsoluteLocationConstraint(spec, grouper, NC2_ID, NC1_ID);
 
-<<<<<<< HEAD
-        IConnectorDescriptor conn1 = new MToNHashPartitioningConnectorDescriptor(spec,
-=======
-        IConnectorDescriptor conn1 = new MToNPartitioningConnectorDescriptor(spec,
->>>>>>> d0f1ffb9
+        IConnectorDescriptor conn1 = new MToNPartitioningConnectorDescriptor(spec,
                 new FieldHashPartitionComputerFactory(keyFields, new IBinaryHashFunctionFactory[] {
                         UTF8StringBinaryHashFunctionFactory.INSTANCE, UTF8StringBinaryHashFunctionFactory.INSTANCE, }));
         spec.connect(conn1, csvScanner, 0, grouper, 0);
@@ -402,11 +367,7 @@
 
         PartitionConstraintHelper.addAbsoluteLocationConstraint(spec, grouper, NC2_ID, NC1_ID);
 
-<<<<<<< HEAD
-        IConnectorDescriptor conn1 = new MToNHashPartitioningConnectorDescriptor(spec,
-=======
-        IConnectorDescriptor conn1 = new MToNPartitioningConnectorDescriptor(spec,
->>>>>>> d0f1ffb9
+        IConnectorDescriptor conn1 = new MToNPartitioningConnectorDescriptor(spec,
                 new FieldHashPartitionComputerFactory(keyFields,
                         new IBinaryHashFunctionFactory[] { UTF8StringBinaryHashFunctionFactory.INSTANCE }));
         spec.connect(conn1, csvScanner, 0, grouper, 0);
