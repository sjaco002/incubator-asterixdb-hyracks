/*
 * Copyright 2009-2010 by The Regents of the University of California
 * Licensed under the Apache License, Version 2.0 (the "License");
 * you may not use this file except in compliance with the License.
 * you may obtain a copy of the License from
 * 
 *     http://www.apache.org/licenses/LICENSE-2.0
 * 
 * Unless required by applicable law or agreed to in writing, software
 * distributed under the License is distributed on an "AS IS" BASIS,
 * WITHOUT WARRANTIES OR CONDITIONS OF ANY KIND, either express or implied.
 * See the License for the specific language governing permissions and
 * limitations under the License.
 */
package edu.uci.ics.hyracks.control.nc;

import java.nio.ByteBuffer;
import java.util.Collection;
import java.util.Collections;
import java.util.HashMap;
import java.util.Hashtable;
import java.util.Map;
import java.util.concurrent.Executor;

import edu.uci.ics.hyracks.api.application.INCApplicationContext;
import edu.uci.ics.hyracks.api.comm.IPartitionCollector;
import edu.uci.ics.hyracks.api.comm.PartitionChannel;
import edu.uci.ics.hyracks.api.context.IHyracksJobletContext;
import edu.uci.ics.hyracks.api.dataflow.OperatorDescriptorId;
import edu.uci.ics.hyracks.api.dataflow.TaskAttemptId;
import edu.uci.ics.hyracks.api.exceptions.HyracksDataException;
import edu.uci.ics.hyracks.api.exceptions.HyracksException;
import edu.uci.ics.hyracks.api.io.FileReference;
import edu.uci.ics.hyracks.api.io.IIOManager;
import edu.uci.ics.hyracks.api.io.IWorkspaceFileFactory;
import edu.uci.ics.hyracks.api.job.IOperatorEnvironment;
import edu.uci.ics.hyracks.api.job.JobId;
import edu.uci.ics.hyracks.api.job.profiling.counters.ICounter;
import edu.uci.ics.hyracks.api.job.profiling.counters.ICounterContext;
import edu.uci.ics.hyracks.api.naming.MultipartName;
import edu.uci.ics.hyracks.api.partitions.PartitionId;
import edu.uci.ics.hyracks.api.resources.IDeallocatable;
import edu.uci.ics.hyracks.control.common.job.PartitionRequest;
import edu.uci.ics.hyracks.control.common.job.PartitionState;
import edu.uci.ics.hyracks.control.common.job.profiling.counters.Counter;
import edu.uci.ics.hyracks.control.common.job.profiling.om.JobletProfile;
import edu.uci.ics.hyracks.control.common.job.profiling.om.TaskProfile;
import edu.uci.ics.hyracks.control.nc.io.IOManager;
import edu.uci.ics.hyracks.control.nc.io.WorkspaceFileFactory;
import edu.uci.ics.hyracks.control.nc.resources.DefaultDeallocatableRegistry;

public class Joblet implements IHyracksJobletContext, ICounterContext {
    private static final long serialVersionUID = 1L;

    private final NodeControllerService nodeController;

    private final INCApplicationContext appCtx;

    private final JobId jobId;

    private final Map<PartitionId, IPartitionCollector> partitionRequestMap;

    private final Map<OperatorDescriptorId, Map<Integer, IOperatorEnvironment>> envMap;

    private final Map<TaskAttemptId, Task> taskMap;

    private final Map<String, Counter> counterMap;

    private final Map<MultipartName, Object> localVariableMap;

    private final DefaultDeallocatableRegistry deallocatableRegistry;

    private final IWorkspaceFileFactory fileFactory;

    public Joblet(NodeControllerService nodeController, JobId jobId, INCApplicationContext appCtx) {
        this.nodeController = nodeController;
        this.appCtx = appCtx;
        this.jobId = jobId;
<<<<<<< HEAD
        this.attempt = attempt;
        stageletMap = new Hashtable<UUID, Stagelet>();
        envMap = new Hashtable<OperatorDescriptorId, Map<Integer, IOperatorEnvironment>>();
        counterMap = new Hashtable<String, Counter>();
=======
        partitionRequestMap = new HashMap<PartitionId, IPartitionCollector>();
        envMap = new HashMap<OperatorDescriptorId, Map<Integer, IOperatorEnvironment>>();
        taskMap = new HashMap<TaskAttemptId, Task>();
        counterMap = new HashMap<String, Counter>();
        localVariableMap = new HashMap<MultipartName, Object>();
>>>>>>> d0f1ffb9
        deallocatableRegistry = new DefaultDeallocatableRegistry();
        fileFactory = new WorkspaceFileFactory(this, (IOManager) appCtx.getRootContext().getIOManager());
    }

    @Override
    public JobId getJobId() {
        return jobId;
    }

<<<<<<< HEAD
    public IOperatorEnvironment getEnvironment(IOperatorDescriptor hod, int partition) {
        synchronized (envMap) {
            if (!envMap.containsKey(hod.getOperatorId())) {
                envMap.put(hod.getOperatorId(), new HashMap<Integer, IOperatorEnvironment>());
            }
=======
    public synchronized IOperatorEnvironment getEnvironment(OperatorDescriptorId opId, int partition) {
        if (!envMap.containsKey(opId)) {
            envMap.put(opId, new HashMap<Integer, IOperatorEnvironment>());
>>>>>>> d0f1ffb9
        }
        Map<Integer, IOperatorEnvironment> opEnvMap = envMap.get(opId);
        if (!opEnvMap.containsKey(partition)) {
            opEnvMap.put(partition, new OperatorEnvironmentImpl(nodeController.getId()));
        }
        return opEnvMap.get(partition);
    }

    public void addTask(Task task) {
        taskMap.put(task.getTaskAttemptId(), task);
    }

    public Map<TaskAttemptId, Task> getTaskMap() {
        return taskMap;
    }

    public synchronized Object lookupLocalVariable(MultipartName name) throws HyracksDataException {
        if (!localVariableMap.containsKey(name)) {
            throw new HyracksDataException("Unknown variable: " + name);
        }
        return localVariableMap.get(name);
    }

    public synchronized void setLocalVariable(MultipartName name, Object value) {
        localVariableMap.put(name, value);
    }

    private static final class OperatorEnvironmentImpl implements IOperatorEnvironment {
        private final String nodeId;
        private final Map<String, Object> map;

        public OperatorEnvironmentImpl(String nodeId) {
            this.nodeId = nodeId;
            map = new HashMap<String, Object>();
        }

        @Override
        public Object get(String name) {
            return map.get(name);
        }

        @Override
        public void set(String name, Object value) {
            map.put(name, value);
        }

        public String toString() {
            return super.toString() + "@" + nodeId;
        }
    }

    public Executor getExecutor() {
        return nodeController.getExecutor();
    }

<<<<<<< HEAD
    public void notifyStageletComplete(UUID stageId, int attempt, StageletProfile stats) throws Exception {
        stageletMap.remove(stageId);
        nodeController.notifyStageComplete(jobId, stageId, attempt, stats);
=======
    public synchronized void notifyTaskComplete(Task task) throws Exception {
        taskMap.remove(task);
        TaskProfile taskProfile = new TaskProfile(task.getTaskAttemptId());
        task.dumpProfile(taskProfile);
        nodeController.notifyTaskComplete(jobId, task.getTaskAttemptId(), taskProfile);
>>>>>>> d0f1ffb9
    }

    public synchronized void notifyTaskFailed(Task task, Exception exception) {
        taskMap.remove(task);
        nodeController.notifyTaskFailed(jobId, task.getTaskAttemptId(), exception);
    }

    public NodeControllerService getNodeController() {
        return nodeController;
    }

    public void dumpProfile(JobletProfile jProfile) {
        synchronized (counterMap) {
            Map<String, Long> counters = jProfile.getCounters();
            for (Map.Entry<String, Counter> e : counterMap.entrySet()) {
                counters.put(e.getKey(), e.getValue().get());
            }
        }
<<<<<<< HEAD
        synchronized (stageletMap) {
            for (Stagelet si : stageletMap.values()) {
                StageletProfile sProfile = new StageletProfile(si.getStageId());
                si.dumpProfile(sProfile);
                jProfile.getStageletProfiles().put(si.getStageId(), sProfile);
            }
=======
        for (Task task : taskMap.values()) {
            TaskProfile taskProfile = new TaskProfile(task.getTaskAttemptId());
            task.dumpProfile(taskProfile);
            jProfile.getTaskProfiles().put(task.getTaskAttemptId(), taskProfile);
>>>>>>> d0f1ffb9
        }
    }

    @Override
    public INCApplicationContext getApplicationContext() {
        return appCtx;
    }

    @Override
    public ICounterContext getCounterContext() {
        return this;
    }

    @Override
    public void registerDeallocatable(IDeallocatable deallocatable) {
        deallocatableRegistry.registerDeallocatable(deallocatable);
    }

    public void close() {
        deallocatableRegistry.close();
    }

    @Override
    public ByteBuffer allocateFrame() {
        return appCtx.getRootContext().allocateFrame();
    }

    @Override
    public int getFrameSize() {
        return appCtx.getRootContext().getFrameSize();
    }

    @Override
    public IIOManager getIOManager() {
        return appCtx.getRootContext().getIOManager();
    }

    @Override
    public FileReference createManagedWorkspaceFile(String prefix) throws HyracksDataException {
        return fileFactory.createManagedWorkspaceFile(prefix);
    }

    @Override
    public FileReference createUnmanagedWorkspaceFile(String prefix) throws HyracksDataException {
        return fileFactory.createUnmanagedWorkspaceFile(prefix);
    }

    @Override
    public ICounter getCounter(String name, boolean create) {
        synchronized (counterMap) {
            Counter counter = counterMap.get(name);
            if (counter == null && create) {
                counter = new Counter(name);
                counterMap.put(name, counter);
            }
            return counter;
        }
    }

    public synchronized void advertisePartitionRequest(TaskAttemptId taId, Collection<PartitionId> pids,
            IPartitionCollector collector, PartitionState minState) throws Exception {
        for (PartitionId pid : pids) {
            partitionRequestMap.put(pid, collector);
            PartitionRequest req = new PartitionRequest(pid, nodeController.getId(), taId, minState);
            nodeController.getClusterController().registerPartitionRequest(req);
        }
    }

    public synchronized void reportPartitionAvailability(PartitionChannel channel) throws HyracksException {
        IPartitionCollector collector = partitionRequestMap.get(channel.getPartitionId());
        if (collector != null) {
            collector.addPartitions(Collections.singleton(channel));
        }
    }
}<|MERGE_RESOLUTION|>--- conflicted
+++ resolved
@@ -18,7 +18,6 @@
 import java.util.Collection;
 import java.util.Collections;
 import java.util.HashMap;
-import java.util.Hashtable;
 import java.util.Map;
 import java.util.concurrent.Executor;
 
@@ -76,18 +75,11 @@
         this.nodeController = nodeController;
         this.appCtx = appCtx;
         this.jobId = jobId;
-<<<<<<< HEAD
-        this.attempt = attempt;
-        stageletMap = new Hashtable<UUID, Stagelet>();
-        envMap = new Hashtable<OperatorDescriptorId, Map<Integer, IOperatorEnvironment>>();
-        counterMap = new Hashtable<String, Counter>();
-=======
         partitionRequestMap = new HashMap<PartitionId, IPartitionCollector>();
         envMap = new HashMap<OperatorDescriptorId, Map<Integer, IOperatorEnvironment>>();
         taskMap = new HashMap<TaskAttemptId, Task>();
         counterMap = new HashMap<String, Counter>();
         localVariableMap = new HashMap<MultipartName, Object>();
->>>>>>> d0f1ffb9
         deallocatableRegistry = new DefaultDeallocatableRegistry();
         fileFactory = new WorkspaceFileFactory(this, (IOManager) appCtx.getRootContext().getIOManager());
     }
@@ -97,17 +89,9 @@
         return jobId;
     }
 
-<<<<<<< HEAD
-    public IOperatorEnvironment getEnvironment(IOperatorDescriptor hod, int partition) {
-        synchronized (envMap) {
-            if (!envMap.containsKey(hod.getOperatorId())) {
-                envMap.put(hod.getOperatorId(), new HashMap<Integer, IOperatorEnvironment>());
-            }
-=======
     public synchronized IOperatorEnvironment getEnvironment(OperatorDescriptorId opId, int partition) {
         if (!envMap.containsKey(opId)) {
             envMap.put(opId, new HashMap<Integer, IOperatorEnvironment>());
->>>>>>> d0f1ffb9
         }
         Map<Integer, IOperatorEnvironment> opEnvMap = envMap.get(opId);
         if (!opEnvMap.containsKey(partition)) {
@@ -163,17 +147,11 @@
         return nodeController.getExecutor();
     }
 
-<<<<<<< HEAD
-    public void notifyStageletComplete(UUID stageId, int attempt, StageletProfile stats) throws Exception {
-        stageletMap.remove(stageId);
-        nodeController.notifyStageComplete(jobId, stageId, attempt, stats);
-=======
     public synchronized void notifyTaskComplete(Task task) throws Exception {
         taskMap.remove(task);
         TaskProfile taskProfile = new TaskProfile(task.getTaskAttemptId());
         task.dumpProfile(taskProfile);
         nodeController.notifyTaskComplete(jobId, task.getTaskAttemptId(), taskProfile);
->>>>>>> d0f1ffb9
     }
 
     public synchronized void notifyTaskFailed(Task task, Exception exception) {
@@ -185,26 +163,15 @@
         return nodeController;
     }
 
-    public void dumpProfile(JobletProfile jProfile) {
-        synchronized (counterMap) {
-            Map<String, Long> counters = jProfile.getCounters();
-            for (Map.Entry<String, Counter> e : counterMap.entrySet()) {
-                counters.put(e.getKey(), e.getValue().get());
-            }
-        }
-<<<<<<< HEAD
-        synchronized (stageletMap) {
-            for (Stagelet si : stageletMap.values()) {
-                StageletProfile sProfile = new StageletProfile(si.getStageId());
-                si.dumpProfile(sProfile);
-                jProfile.getStageletProfiles().put(si.getStageId(), sProfile);
-            }
-=======
+    public synchronized void dumpProfile(JobletProfile jProfile) {
+        Map<String, Long> counters = jProfile.getCounters();
+        for (Map.Entry<String, Counter> e : counterMap.entrySet()) {
+            counters.put(e.getKey(), e.getValue().get());
+        }
         for (Task task : taskMap.values()) {
             TaskProfile taskProfile = new TaskProfile(task.getTaskAttemptId());
             task.dumpProfile(taskProfile);
             jProfile.getTaskProfiles().put(task.getTaskAttemptId(), taskProfile);
->>>>>>> d0f1ffb9
         }
     }
 
@@ -253,15 +220,13 @@
     }
 
     @Override
-    public ICounter getCounter(String name, boolean create) {
-        synchronized (counterMap) {
-            Counter counter = counterMap.get(name);
-            if (counter == null && create) {
-                counter = new Counter(name);
-                counterMap.put(name, counter);
-            }
-            return counter;
-        }
+    public synchronized ICounter getCounter(String name, boolean create) {
+        Counter counter = counterMap.get(name);
+        if (counter == null && create) {
+            counter = new Counter(name);
+            counterMap.put(name, counter);
+        }
+        return counter;
     }
 
     public synchronized void advertisePartitionRequest(TaskAttemptId taId, Collection<PartitionId> pids,
