--- conflicted
+++ resolved
@@ -205,15 +205,11 @@
                  */
                 if (terminate && (!vertex.isHalted() || vertex.hasMessage() || vertex.createdNewLiveVertex()))
                     terminate = false;
-<<<<<<< HEAD
-                aggregator.step(vertex);
-=======
 
                 if (msgContentList.segmentEnd()) {
                     /** the if condition makes sure aggregate only calls once per-vertex */
                     aggregator.step(vertex);
                 }
->>>>>>> 92736c7d
             }
 
             @Override
