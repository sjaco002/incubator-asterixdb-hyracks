--- conflicted
+++ resolved
@@ -1,10 +1,6 @@
 package edu.uci.ics.hyracks.storage.am.btree.dataflow;
 
-<<<<<<< HEAD
-import edu.uci.ics.hyracks.api.context.IHyracksStageletContext;
-=======
 import edu.uci.ics.hyracks.api.context.IHyracksTaskContext;
->>>>>>> d0f1ffb9
 import edu.uci.ics.hyracks.api.exceptions.HyracksDataException;
 import edu.uci.ics.hyracks.storage.am.btree.impls.BTree;
 import edu.uci.ics.hyracks.storage.am.common.api.IFreePageManager;
@@ -19,22 +15,6 @@
 
 public class BTreeOpHelper extends TreeIndexOpHelper {
 
-<<<<<<< HEAD
-    public BTreeOpHelper(ITreeIndexOperatorDescriptorHelper opDesc, IHyracksStageletContext ctx, int partition,
-            IndexHelperOpenMode mode) {
-        super(opDesc, ctx, partition, mode);
-    }
-    
-    public ITreeIndex createTreeIndex() throws HyracksDataException {
-        IBufferCache bufferCache = opDesc.getStorageManager().getBufferCache(ctx);
-        ITreeIndexMetaDataFrameFactory metaDataFrameFactory = new LIFOMetaDataFrameFactory();
-        IFreePageManager freePageManager = new LinkedListFreePageManager(bufferCache, indexFileId, 0, metaDataFrameFactory);
-        return new BTree(bufferCache, freePageManager, opDesc.getTreeIndexInteriorFactory(),
-                opDesc.getTreeIndexLeafFactory(), cmp);
-    }
-    
-    
-=======
     public BTreeOpHelper(ITreeIndexOperatorDescriptorHelper opDesc, IHyracksTaskContext ctx, int partition,
             IndexHelperOpenMode mode) {
         super(opDesc, ctx, partition, mode);
@@ -49,5 +29,4 @@
                 opDesc.getTreeIndexLeafFactory(), cmp);
     }
 
->>>>>>> d0f1ffb9
 }