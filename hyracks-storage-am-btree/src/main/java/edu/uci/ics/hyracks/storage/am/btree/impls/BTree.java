--- conflicted
+++ resolved
@@ -97,11 +97,7 @@
         this.leafFrameFactory = leafFrameFactory;
         this.cmp = cmp;
         this.treeLatch = new ReentrantReadWriteLock(true);
-<<<<<<< HEAD
-        this.diskOrderScanPredicate = new RangePredicate(true, null, null, true, true, cmp, cmp);             
-=======
         this.diskOrderScanPredicate = new RangePredicate(true, null, null, true, true, cmp, cmp);
->>>>>>> 92fd3281
     }
 
     public void create(int fileId, IBTreeLeafFrame leafFrame, IBTreeMetaDataFrame metaFrame) throws Exception {
@@ -408,29 +404,17 @@
         cursor.setMaxPageId(maxPageId);
         cursor.open(page, diskOrderScanPredicate);
     }
-<<<<<<< HEAD
-    
-    public void search(IBTreeCursor cursor, RangePredicate pred, BTreeOpContext ctx) throws Exception {        
-    	ctx.reset();
-    	ctx.pred = pred;
-        ctx.cursor = cursor;       
-=======
 
     public void search(IBTreeCursor cursor, RangePredicate pred, BTreeOpContext ctx) throws Exception {
         ctx.reset();
         ctx.pred = pred;
         ctx.cursor = cursor;
->>>>>>> 92fd3281
         // simple index scan
         if (ctx.pred.getLowKeyComparator() == null)
             ctx.pred.setLowKeyComparator(cmp);
         if (ctx.pred.getHighKeyComparator() == null)
             ctx.pred.setHighKeyComparator(cmp);
-<<<<<<< HEAD
-        
-=======
-
->>>>>>> 92fd3281
+
         boolean repeatOp = true;
         // we use this loop to deal with possibly multiple operation restarts
         // due to ongoing structure modifications during the descent
@@ -544,17 +528,10 @@
         }
     }
 
-<<<<<<< HEAD
-    public void insert(ITupleReference tuple, BTreeOpContext ctx) throws Exception {       
-    	ctx.reset();
-    	ctx.pred.setLowKeyComparator(cmp);
-    	ctx.pred.setHighKeyComparator(cmp);
-=======
     public void insert(ITupleReference tuple, BTreeOpContext ctx) throws Exception {
         ctx.reset();
         ctx.pred.setLowKeyComparator(cmp);
         ctx.pred.setHighKeyComparator(cmp);
->>>>>>> 92fd3281
         ctx.pred.setLowKey(tuple, true);
         ctx.pred.setHighKey(tuple, true);
         ctx.splitKey.reset();
@@ -790,19 +767,11 @@
 
         }
     }
-<<<<<<< HEAD
-    
-    public void delete(ITupleReference tuple, BTreeOpContext ctx) throws Exception {       
-    	ctx.reset();
-    	ctx.pred.setLowKeyComparator(cmp);
-    	ctx.pred.setHighKeyComparator(cmp);
-=======
 
     public void delete(ITupleReference tuple, BTreeOpContext ctx) throws Exception {
         ctx.reset();
         ctx.pred.setLowKeyComparator(cmp);
         ctx.pred.setHighKeyComparator(cmp);
->>>>>>> 92fd3281
         ctx.pred.setLowKey(tuple, true);
         ctx.pred.setHighKey(tuple, true);
         ctx.splitKey.reset();
